--- conflicted
+++ resolved
@@ -1,94 +1,4 @@
 services:
-<<<<<<< HEAD
-  prometheus: 
-    image: prom/prometheus
-    container_name: prometheus
-    ports:
-      - 9090:9090
-    command: --config.file=/etc/prometheus/prometheus.yml
-    volumes:
-      - ./prometheus.yml:/etc/prometheus/prometheus.yml
-      - ./alert.rules.yml:/etc/prometheus/alert.rules.yml
-    extra_hosts:
-      - "host.docker.internal:host-gateway"
-    restart: always
-    networks:
-      - mediator-network
-
-  grafana:
-    image: grafana/grafana
-    container_name: grafana
-    ports:
-      - 3001:3000
-    volumes:
-      - grafana-storage:/var/lib/grafana
-    depends_on:
-      - prometheus
-    restart: always
-    networks:
-      - mediator-network
-
-  alertmanager:
-    image: prom/alertmanager
-    container_name: alertmanager
-    ports:
-      - 9093:9093
-    volumes:
-      - ./alertmanager.yml:/etc/alertmanager/alertmanager.yml
-    command:
-      - --config.file=/etc/alertmanager/alertmanager.yml
-    restart: always
-    depends_on:
-      - prometheus
-    networks:
-      - mediator-network
-
-  discord-alerts:
-    image: benjojo/alertmanager-discord
-    container_name: discord-alerts
-    restart: always
-    environment:
-      - DISCORD_WEBHOOK=${DISCORD_WEBHOOK_URL}
-    ports:
-      - 9091:9094
-    networks:
-      - mediator-network
-
-  node_exporter:
-    image: prom/node-exporter
-    container_name: node_exporter
-    ports:
-      - "9100:9100"
-    volumes:
-      - /proc:/host/proc:ro
-      - /sys:/host/sys:ro
-      - /run/udev:/run/udev:ro
-      - /:/rootfs:ro
-    command:
-      - '--path.procfs=/host/proc'
-      - '--path.sysfs=/host/sys'
-      - '--collector.filesystem.mount-points-exclude=^/(sys|proc|dev|host|etc)($$|/)'
-    restart: always
-    networks:
-      - mediator-network
-
-  localstack:
-    container_name: localstack
-    image: localstack/localstack
-    ports:
-      - 4566:4566
-    environment:
-      - SERVICES=secretsmanager
-    healthcheck:
-      test: ["CMD-SHELL", "curl -f http://localhost:4566/"]
-      interval: 5s
-      timeout: 5s
-      retries: 5
-    networks:
-      - mediator-network
-
-=======
->>>>>>> 13cf7731
   mediator:
     build:
       context: .
