--- conflicted
+++ resolved
@@ -31,12 +31,8 @@
 hex = "0.4.3"
 
 [dev-dependencies]
-<<<<<<< HEAD
 hyper = { version = "0.14.26", features = ["server"] }
 async-std = { version = "1.12.0", features = ["attributes"] }
 hex = "0.4.3"
 tokio = { version = "1.27.0", default-features = false, features = ["macros", "rt"] }
-tokio-test = "0.4.2"
-=======
-async-std = { version = "1.12.0", features = ["attributes"] }
->>>>>>> fcd34e62
+tokio-test = "0.4.2"