--- conflicted
+++ resolved
@@ -61,12 +61,6 @@
         
         // Compute the hash of the input bytes
         let hash = sha256_hash(bytes);
-<<<<<<< HEAD
-
-        // Print the computed hash
-        println!("{:?}", hash);
-=======
->>>>>>> 908e48e9
 
         // Assert that the computed hash matches the expected hash
         assert_eq!(expected, hash);
