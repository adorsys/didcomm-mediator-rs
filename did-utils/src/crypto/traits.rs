--- conflicted
+++ resolved
@@ -16,12 +16,9 @@
     InvalidPublicKey,
     SignatureError,
     VerificationError,
-<<<<<<< HEAD
     InvalidProof,
     InvalidCall(String),
-=======
     Unsupported,
->>>>>>> a3f6cb3a
     Unknown(String),
 }
 
