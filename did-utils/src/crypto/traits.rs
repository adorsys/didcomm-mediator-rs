// Inspired from https://github.com/decentralized-identity/did-key.rs
// We are desiging the application to support many curve algorithms.
// This module will design an interface common to all curves, so that we can change the curve
// without altering consuming modules.

use super::errors::Error;

/// The length of a 32-byte key material.
pub const BYTES_LENGTH_32: usize = 32;

/// A trait for types that hold key material bytes.
pub trait KeyMaterial {
    /// Returns the public key bytes as a slice.
    ///
    /// Returns a `Result` containing the public key bytes, or an `Error` if the operation fails.
    
    fn public_key_bytes(&self) -> Result<[u8; BYTES_LENGTH_32], Error>;
    /// Returns the secret key bytes as a slice.
    ///
    /// Returns a `Result` containing the secret key bytes, or an `Error` if the operation fails.
    fn private_key_bytes(&self) -> Result<[u8; BYTES_LENGTH_32], Error>;
}

/// A trait for types that support deterministic key generation.
pub trait Generate: KeyMaterial {
    /// Generates a new random key.
    ///
    /// Returns a `Result` containing the new key, or an `Error` if the operation fails.
    fn new() -> Result<Self, Error> where Self: Sized;

    /// Generates a new key deterministically using the given seed.
    ///
    /// Returns a `Result` containing the new key, or an `Error` if the operation fails.
    fn new_with_seed(seed: &[u8]) -> Result<Self, Error> where Self: Sized;

    /// Generates a new instance from an existing public key.
    ///
    /// Returns a `Result` containing the new instance, or an `Error` if the operation fails.
    fn from_public_key(public_key: &[u8; BYTES_LENGTH_32]) -> Result<Self, Error> where Self: Sized;

    /// Generates a new instance from an existing secret key.
    ///
    /// Returns a `Result` containing the new instance, or an `Error` if the operation fails.
    fn from_secret_key(private_key: &[u8; BYTES_LENGTH_32]) -> Result<Self, Error> where Self: Sized;
}

<<<<<<< HEAD
/// A trait for types that support ECDSA operations.
=======
/// A trait for types that support creating and verifying digital signatures.
>>>>>>> 908e48e9
pub trait CoreSign {
    /// Performs a sign operation.
    ///
    /// Returns a `Result` containing the signature, or an `Error` if the operation fails.
    fn sign(&self, payload: &[u8]) -> Result<Vec<u8>, Error>;

    /// Performs a verify operation.
    ///
    /// Returns a `Result` containing `()`, or an `Error` if the operation fails.
    fn verify(&self, payload: &[u8], signature: &[u8]) -> Result<(), Error>;
}

/// A trait for types that support ECDH key exchange operations.
pub trait ECDH {
    /// Performs a key exchange operation.
    ///
    /// Returns an `Option` containing the shared secret, or `None` if the operation fails.
    fn key_exchange(&self, their_public: &Self) -> Option<Vec<u8>>;
}<|MERGE_RESOLUTION|>--- conflicted
+++ resolved
@@ -44,11 +44,7 @@
     fn from_secret_key(private_key: &[u8; BYTES_LENGTH_32]) -> Result<Self, Error> where Self: Sized;
 }
 
-<<<<<<< HEAD
-/// A trait for types that support ECDSA operations.
-=======
 /// A trait for types that support creating and verifying digital signatures.
->>>>>>> 908e48e9
 pub trait CoreSign {
     /// Performs a sign operation.
     ///
