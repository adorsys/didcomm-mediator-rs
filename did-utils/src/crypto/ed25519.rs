--- conflicted
+++ resolved
@@ -46,11 +46,7 @@
 impl Generate for Ed25519KeyPair {
     /// Generates a new Ed25519 key pair.
     ///
-<<<<<<< HEAD
-    /// If the initial seed is empty or invalid, generates a new seed.
-=======
     /// If the initial seed is empty or invalid, a random seed will be generated.
->>>>>>> 908e48e9
     ///
     /// # Returns
     ///
@@ -109,11 +105,8 @@
 
     /// Creates a new `Ed25519KeyPair` from a secret key.
     ///
-<<<<<<< HEAD
-=======
     /// A public key will be derived from the secret key.
     /// 
->>>>>>> 908e48e9
     /// # Arguments
     ///
     /// * `secret_key` - The bytes of the secret key.
