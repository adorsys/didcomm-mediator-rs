--- conflicted
+++ resolved
@@ -6,33 +6,13 @@
     Body, Client, Uri,
 };
 use hyper_tls::HttpsConnector;
-use crate::methods::resolution::{
-    DIDResolutionMetadata,
-    DIDResolutionOptions,
-    MediaType,
-    ResolutionOutput,
-};
-
-<<<<<<< HEAD
-use crate::methods::{
-    errors::DidWebError,
-    traits::DIDResolver,
-};
-=======
->>>>>>> 908e48e9
+
 use crate::ldmodel::Context;
 use crate::methods::{errors::DidWebError, traits::DIDResolver};
 
 use crate::didcore::Document as DIDDocument;
 
 /// A struct for resolving DID Web documents.
-<<<<<<< HEAD
-pub struct DidWeb<C> where C: Connect + Send + Sync + Clone + 'static {
-    client: Client<C>,
-}
-
-impl DidWeb <HttpConnector> {
-=======
 pub struct DidWeb<C>
 where
     C: Connect + Send + Sync + Clone + 'static,
@@ -41,29 +21,10 @@
 }
 
 impl DidWeb<HttpConnector> {
->>>>>>> 908e48e9
     // Creates a new `DidWeb` resolver with HTTP scheme, for testing only.
     #[cfg(test)]
     pub fn http() -> DidWeb<HttpConnector> {
         DidWeb {
-<<<<<<< HEAD
-            client: Client::builder().build::<_, Body>(HttpConnector::new())
-        }
-    }
-}
-
-impl DidWeb <HttpsConnector<HttpConnector>> {
-    /// Creates a new `DidWeb` resolver.
-    pub fn new() -> DidWeb<HttpsConnector<HttpConnector>> {
-        DidWeb {
-            client: Client::builder().build::<_, Body>(HttpsConnector::new())
-        }
-    }
-}
-
-impl<C> DidWeb<C> where C: Connect + Send + Sync + Clone + 'static {
-
-=======
             client: Client::builder().build::<_, Body>(HttpConnector::new()),
         }
     }
@@ -82,16 +43,11 @@
 where
     C: Connect + Send + Sync + Clone + 'static,
 {
->>>>>>> 908e48e9
     /// Fetches a DID document from the given URL.
     ///
     /// This method performs an HTTP GET request to the provided URL
     /// and attempts to returns the response body as a string.
-<<<<<<< HEAD
-    /// 
-=======
-    ///
->>>>>>> 908e48e9
+    ///
     /// # Arguments
     ///
     /// * `url` - The URL to fetch the DID document from.
@@ -116,11 +72,7 @@
     /// This method first parses the DID Web URL format from the given DID and then constructs
     /// an URI based on the scheme, domain name, and path. It then fetches the DID document and
     /// parses the response body.
-<<<<<<< HEAD
-    /// 
-=======
-    ///
->>>>>>> 908e48e9
+    ///
     /// # Arguments
     ///
     /// * `did` - The DID to resolve.
@@ -129,14 +81,6 @@
     ///
     /// A `Result` containing the resolved `DIDDocument` or a `DidWebError`.
     async fn resolver_fetcher(&self, did: &str) -> Result<DIDDocument, DidWebError> {
-<<<<<<< HEAD
-        let (path, domain_name) = parse_did_web_url(did)
-            .map_err(|err| DidWebError::RepresentationNotSupported(err.to_string()))?;
-    
-        // Use HTTP for localhost only during testing
-        let scheme = if domain_name.starts_with("localhost") { Scheme::HTTP } else { Scheme::HTTPS };
-    
-=======
         let (path, domain_name) = parse_did_web_url(did).map_err(|err| DidWebError::RepresentationNotSupported(err.to_string()))?;
 
         // Use HTTP for localhost only during testing
@@ -146,26 +90,17 @@
             Scheme::HTTPS
         };
 
->>>>>>> 908e48e9
         let url = uri::Builder::new()
             .scheme(scheme)
             .authority(domain_name)
             .path_and_query(path)
             .build()
             .map_err(|err| DidWebError::RepresentationNotSupported(err.to_string()))?;
-<<<<<<< HEAD
-    
+
         let json_string = self.fetch_did_document(url).await?;
-=======
-
-        let json_string = self.fetch_did_document(url).await?;
 
         let did_document = serde_json::from_str(&json_string).map_err(|err| DidWebError::RepresentationNotSupported(err.to_string()))?;
->>>>>>> 908e48e9
-
-        let did_document = serde_json::from_str(&json_string)
-            .map_err(|err| DidWebError::RepresentationNotSupported(err.to_string()))?;
-    
+
         Ok(did_document)
     }
 }
@@ -199,15 +134,10 @@
 }
 
 #[async_trait]
-<<<<<<< HEAD
-impl<C> DIDResolver for DidWeb<C> where C: Connect + Send + Sync + Clone + 'static {
-
-=======
 impl<C> DIDResolver for DidWeb<C>
 where
     C: Connect + Send + Sync + Clone + 'static,
 {
->>>>>>> 908e48e9
     /// Resolves a DID to a DID document.
     ///
     /// # Arguments
@@ -248,26 +178,17 @@
 mod tests {
     use super::*;
 
-<<<<<<< HEAD
-    use hyper::{ service::{ make_service_fn, service_fn }, Body, Request, Response, Server };
-=======
     use hyper::{
         service::{make_service_fn, service_fn},
         Body, Request, Response, Server,
     };
->>>>>>> 908e48e9
 
     use serde_json::Value;
     use std::convert::Infallible;
     use std::net::SocketAddr;
 
     async fn mock_server_handler(req: Request<Body>) -> Result<Response<Body>, Infallible> {
-<<<<<<< HEAD
-        const DID_JSON: &str =
-            r#"
-=======
         const DID_JSON: &str = r#"
->>>>>>> 908e48e9
             {"@context": "https://www.w3.org/ns/did/v1",
             "id": "did:web:localhost",
                   "verificationMethod": [{
@@ -293,13 +214,7 @@
     }
 
     async fn create_mock_server(port: u16) -> String {
-<<<<<<< HEAD
-        let make_svc = make_service_fn(|_conn| async {
-            Ok::<_, Infallible>(service_fn(mock_server_handler))
-        });
-=======
         let make_svc = make_service_fn(|_conn| async { Ok::<_, Infallible>(service_fn(mock_server_handler)) });
->>>>>>> 908e48e9
 
         let addr = SocketAddr::from(([127, 0, 0, 1], port));
         let server = Server::bind(&addr).serve(make_svc);
@@ -321,14 +236,7 @@
         let did: &str = &formatted_string;
 
         let did_web_resolver = DidWeb::http();
-<<<<<<< HEAD
-        let output: ResolutionOutput = did_web_resolver.resolve(
-            did,
-            &DIDResolutionOptions::default()
-        ).await;
-=======
         let output: ResolutionOutput = did_web_resolver.resolve(did, &DIDResolutionOptions::default()).await;
->>>>>>> 908e48e9
 
         let expected: Value = serde_json::from_str(
             r#"{
@@ -354,15 +262,9 @@
                 "didResolutionMetadata": {
                     "contentType": "application/did+ld+json"
                 }
-<<<<<<< HEAD
-            }"#
-            )
-            .unwrap();
-=======
             }"#,
         )
         .unwrap();
->>>>>>> 908e48e9
 
         assert_eq!(json_canon::to_string(&output).unwrap(), json_canon::to_string(&expected).unwrap());
     }
