use num_bigint::{BigInt, Sign};

use crate::{
<<<<<<< HEAD
    crypto::Error as CryptoError, key_jwk::{Ec, EcCurves},
    key_jwk::Jwk,
    key_jwk::Key,
    key_jwk::{Okp, OkpCurves},
    key_jwk::Parameters,
    key_jwk::Bytes,
=======
    crypto::Error as CryptoError,
    key_jwk::{Bytes, Ec, EcCurves, Jwk, Key, Okp, OkpCurves, Parameters},
>>>>>>> 908e48e9
};

/// Supported cryptographic algorithms.
#[derive(Debug, Copy, Clone, PartialEq)]
#[allow(unused, clippy::upper_case_acronyms)]
pub enum Algorithm {
    Ed25519,
    X25519,
    Secp256k1,
    BLS12381,
    P256,
    P384,
    P521,
    RSA,
}

use Algorithm::*;

// See:
// - https://w3c-ccg.github.io/did-method-key/#signature-method-creation-algorithm
// - https://w3c-ccg.github.io/did-method-key/#encryption-method-creation-algorithm
impl Algorithm {
<<<<<<< HEAD

=======
>>>>>>> 908e48e9
    /// Returns the multicodec prefix associated with the algorithm.
    ///
    /// # Returns
    ///
    /// A two-byte array representing the multicodec prefix.
    pub fn muticodec_prefix(&self) -> [u8; 2] {
        match self {
            Ed25519 => [0xed, 0x01],
            X25519 => [0xec, 0x01],
            Secp256k1 => [0xe7, 0x01],
            BLS12381 => [0xeb, 0x01],
            P256 => [0x80, 0x24],
            P384 => [0x81, 0x24],
            P521 => [0x82, 0x24],
            RSA => [0x85, 0x24],
        }
    }

    /// Creates an `Algorithm` enum variant from the given multicodec prefix.
    ///
    /// # Parameters
    ///
    /// - `prefix`: A two-byte array representing the multicodec prefix.
    ///
    /// # Returns
    ///
    /// An `Option` containing the corresponding `Algorithm` variant.
    pub fn from_muticodec_prefix(prefix: &[u8; 2]) -> Option<Self> {
        match prefix {
            [0xed, 0x01] => Some(Ed25519),
            [0xec, 0x01] => Some(X25519),
            [0xe7, 0x01] => Some(Secp256k1),
            [0xeb, 0x01] => Some(BLS12381),
            [0x80, 0x24] => Some(P256),
            [0x81, 0x24] => Some(P384),
            [0x82, 0x24] => Some(P521),
            [0x85, 0x24] => Some(RSA),
            _ => None,
        }
    }

    /// Returns the length of the public key for the algorithm, if known.
    ///
    /// # Returns
    ///
    /// An `Option` containing the length of the public key in bytes.
    pub fn public_key_length(&self) -> Option<usize> {
        match self {
            Ed25519 => Some(32),
            X25519 => Some(32),
            Secp256k1 => Some(33),
            BLS12381 => None,
            P256 => Some(33),
            P384 => Some(49),
            P521 => None,
            RSA => None,
        }
    }

    /// Builds a JSON Web Key from raw public key bytes.
    ///
    /// # Parameters
    ///
    /// - `raw_public_key_bytes`: The raw public key bytes.
    ///
    /// # Returns
    ///
    /// A `Result` containing the constructed `Jwk` or a `CryptoError`.
    pub fn build_jwk(&self, raw_public_key_bytes: &[u8]) -> Result<Jwk, CryptoError> {
        match self {
            Ed25519 => Ok(Jwk {
                key: Key::Okp(Okp {
                    crv: OkpCurves::Ed25519,
                    x: Bytes::from(raw_public_key_bytes.to_vec()),
                    d: None,
                }),
                prm: Parameters::default(),
            }),
            X25519 => Ok(Jwk {
                key: Key::Okp(Okp {
                    crv: OkpCurves::X25519,
                    x: Bytes::from(raw_public_key_bytes.to_vec()),
                    d: None,
                }),
                prm: Parameters::default(),
            }),
            Secp256k1 => {
                let uncompressed = self.uncompress_public_key(raw_public_key_bytes)?;
                Ok(Jwk {
                    key: Key::Ec(Ec {
                        crv: EcCurves::P256K,
                        d: None,
                        x: Bytes::from(uncompressed[1..33].to_vec()),
                        y: Bytes::from(uncompressed[33..].to_vec()),
                    }),
                    prm: Parameters::default(),
                })
            }
            P256 => {
                let uncompressed = self.uncompress_public_key(raw_public_key_bytes)?;
                Ok(Jwk {
                    key: Key::Ec(Ec {
                        crv: EcCurves::P256,
                        d: None,
                        x: Bytes::from(uncompressed[1..33].to_vec()),
                        y: Bytes::from(uncompressed[33..].to_vec()),
                    }),
                    prm: Parameters::default(),
                })
            }
            // TODO! Extend implementation to other algorithms
            _ => Err(CryptoError::Unsupported),
        }
    }

    /// Uncompresses a compressed public key.
    ///
    /// # Parameters
    ///
    /// - `compressed_key_bytes`: The compressed public key bytes.
    ///
    /// # Returns
    ///
    /// The bytes representing the uncompressed key or a `CryptoError`.
    pub fn uncompress_public_key(&self, compressed_key_bytes: &[u8]) -> Result<Vec<u8>, CryptoError> {
        if let Some(required_length) = self.public_key_length() {
            if required_length != compressed_key_bytes.len() {
                return Err(CryptoError::InvalidKeyLength);
            }
        }

        let sec1_generic = |p: BigInt, a: BigInt, b: BigInt| {
            let sign_byte = compressed_key_bytes[0];
            let sign = match sign_byte {
                0x02 => 0u8,
                0x03 => 1u8,
                _ => return Err(CryptoError::InvalidPublicKey),
            };

            let x = BigInt::from_bytes_be(Sign::Plus, &compressed_key_bytes[1..]);
            let y_sq = (x.modpow(&BigInt::from(3u32), &p) + &a * &x + &b) % &p;
            let mut y = y_sq.modpow(&((&p + BigInt::from(1)) / BigInt::from(4)), &p);

            if &y % BigInt::from(2) != (sign % 2).into() {
                y = &p - &y;
            }

            let mut z = vec![0x04];
            z.append(&mut x.to_bytes_be().1);
            z.append(&mut y.to_bytes_be().1);

            Ok(z)
        };

        match self {
            Secp256k1 => {
                let p = "fffffffffffffffffffffffffffffffffffffffffffffffffffffffefffffc2f";
                let p = BigInt::from_bytes_be(Sign::Plus, &hex::decode(p).unwrap());

                let a = BigInt::from(0);
                let b = BigInt::from(7);

                sec1_generic(p, a, b)
            }
            P256 => {
                let p = "ffffffff00000001000000000000000000000000ffffffffffffffffffffffff";
                let p = BigInt::from_bytes_be(Sign::Plus, &hex::decode(p).unwrap());

                let a = &p - BigInt::from(3);

                let b = "5ac635d8aa3a93e7b3ebbd55769886bc651d06b0cc53b0f63bce3c3e27d2604b";
                let b = BigInt::from_bytes_be(Sign::Plus, &hex::decode(b).unwrap());

                sec1_generic(p, a, b)
            }
            _ => Err(CryptoError::Unsupported),
        }
    }
}

#[cfg(test)]
mod tests {
    use super::*;
    use serde_json::Value;

    #[test]
    fn test_can_build_secp256k1_jwk() {
        let (alg, bytes) = decode_multibase_key("zQ3shokFTS3brHcDQrn82RUDfCZESWL1ZdCEJwekUDPQiYBme");
        assert_eq!(alg, Secp256k1);

        let uncompressed = alg.uncompress_public_key(&bytes).unwrap();
        assert_eq!(uncompressed.len(), 65);

        let jwk = alg.build_jwk(&bytes).unwrap();
        let expected: Value = serde_json::from_str(
            r#"{
                "kty": "EC",
                "crv": "secp256k1",
                "x": "h0wVx_2iDlOcblulc8E5iEw1EYh5n1RYtLQfeSTyNc0",
                "y": "O2EATIGbu6DezKFptj5scAIRntgfecanVNXxat1rnwE"
            }"#,
        )
        .unwrap();

        assert_eq!(
            json_canon::to_string(&jwk).unwrap(),      //
            json_canon::to_string(&expected).unwrap(), //
        )
    }

    #[test]
    fn test_can_build_p256_jwk() {
        let (alg, bytes) = decode_multibase_key("zDnaerDaTF5BXEavCrfRZEk316dpbLsfPDZ3WJ5hRTPFU2169");
        assert_eq!(alg, P256);

        let uncompressed = alg.uncompress_public_key(&bytes).unwrap();
        assert_eq!(uncompressed.len(), 65);

        let jwk = alg.build_jwk(&bytes).unwrap();
        let expected: Value = serde_json::from_str(
            r#"{
                "kty": "EC",
                "crv": "P-256",
                "x": "fyNYMN0976ci7xqiSdag3buk-ZCwgXU4kz9XNkBlNUI",
                "y": "hW2ojTNfH7Jbi8--CJUo3OCbH3y5n91g-IMA9MLMbTU"
            }"#,
        )
        .unwrap();

        assert_eq!(
            json_canon::to_string(&jwk).unwrap(),      //
            json_canon::to_string(&expected).unwrap(), //
        )
    }

    #[test]
    fn test_cannot_build_unsupported_jwk() {
        let multibase_keys = [
            (
                BLS12381, //
                concat!(
                    "zUC7K4ndUaGZgV7Cp2yJy6JtMoUHY6u7tkcSYUvPrEidqBmLCTLmi6d5WvwnUqejscAk",
                    "ERJ3bfjEiSYtdPkRSE8kSa11hFBr4sTgnbZ95SJj19PN2jdvJjyzpSZgxkyyxNnBNnY"
                ),
            ),
            (
                P384, //
                "z82Lm1MpAkeJcix9K8TMiLd5NMAhnwkjjCBeWHXyu3U4oT2MVJJKXkcVBgjGhnLBn2Kaau9",
            ),
            (
                P521, //
                "z2J9gaYxrKVpdoG9A4gRnmpnRCcxU6agDtFVVBVdn1JedouoZN7SzcyREXXzWgt3gGiwpoHq7K68X4m32D8HgzG8wv3sY5j7",
            ),
            (
                RSA, //
                concat!(
                    "z4MXj1wBzi9jUstyPMS4jQqB6KdJaiatPkAtVtGc6bQEQEEsKTic4G7Rou3iBf9vPmT5dbkm9qsZsu",
                    "VNjq8HCuW1w24nhBFGkRE4cd2Uf2tfrB3N7h4mnyPp1BF3ZttHTYv3DLUPi1zMdkULiow3M1GfXkoC",
                    "6DoxDUm1jmN6GBj22SjVsr6dxezRVQc7aj9TxE7JLbMH1wh5X3kA58H3DFW8rnYMakFGbca5CB2Jf6",
                    "CnGQZmL7o5uJAdTwXfy2iiiyPxXEGerMhHwhjTA1mKYobyk2CpeEcmvynADfNZ5MBvcCS7m3XkFCMN",
                    "UYBS9NQ3fze6vMSUPsNa6GVYmKx2x6JrdEjCk3qRMMmyjnjCMfR4pXbRMZa3i"
                ),
            ),
        ];

        for (expected_alg, multibase_key) in multibase_keys {
            let (alg, bytes) = decode_multibase_key(multibase_key);
            assert_eq!(alg, expected_alg);
            assert!(matches!(alg.build_jwk(&bytes).unwrap_err(), CryptoError::Unsupported));
        }
    }

    #[test]
    fn test_key_decompression_fails_on_invalid_key_length() {
        let bytes = hex::decode("023d4de48a477e309548a0ed8ceee086d1aaeceb11f0a8e3a0ffb3e5f44602de1800").unwrap();
        let uncompressed = P256.uncompress_public_key(&bytes);
        assert!(matches!(uncompressed.unwrap_err(), CryptoError::InvalidKeyLength));
    }

    #[test]
    fn test_key_decompression_fails_on_invalid_sign_byte() {
        let bytes = hex::decode("113d4de48a477e309548a0ed8ceee086d1aaeceb11f0a8e3a0ffb3e5f44602de18").unwrap();
        let uncompressed = P256.uncompress_public_key(&bytes);
        assert!(matches!(uncompressed.unwrap_err(), CryptoError::InvalidPublicKey));
    }

    fn decode_multibase_key(key: &str) -> (Algorithm, Vec<u8>) {
        let (_, multicodec) = multibase::decode(key).unwrap();

        let prefix: &[u8; 2] = &multicodec[..2].try_into().unwrap();
        let bytes = &multicodec[2..];

        (Algorithm::from_muticodec_prefix(prefix).unwrap(), bytes.to_vec())
    }
}<|MERGE_RESOLUTION|>--- conflicted
+++ resolved
@@ -1,17 +1,8 @@
 use num_bigint::{BigInt, Sign};
 
 use crate::{
-<<<<<<< HEAD
-    crypto::Error as CryptoError, key_jwk::{Ec, EcCurves},
-    key_jwk::Jwk,
-    key_jwk::Key,
-    key_jwk::{Okp, OkpCurves},
-    key_jwk::Parameters,
-    key_jwk::Bytes,
-=======
     crypto::Error as CryptoError,
     key_jwk::{Bytes, Ec, EcCurves, Jwk, Key, Okp, OkpCurves, Parameters},
->>>>>>> 908e48e9
 };
 
 /// Supported cryptographic algorithms.
@@ -34,10 +25,6 @@
 // - https://w3c-ccg.github.io/did-method-key/#signature-method-creation-algorithm
 // - https://w3c-ccg.github.io/did-method-key/#encryption-method-creation-algorithm
 impl Algorithm {
-<<<<<<< HEAD
-
-=======
->>>>>>> 908e48e9
     /// Returns the multicodec prefix associated with the algorithm.
     ///
     /// # Returns
