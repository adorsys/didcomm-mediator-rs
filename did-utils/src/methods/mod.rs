--- conflicted
+++ resolved
@@ -1,8 +1,4 @@
-<<<<<<< HEAD
 pub mod common;
-pub mod errors;
-pub mod traits;
-=======
 //! A collection of modules for DID resolution and related utilities.
 //!
 //! This crate provides functionality for resolving Decentralized Identifiers (DIDs)
@@ -55,7 +51,6 @@
 //!     ).await;
 //! }
 //! ```
->>>>>>> 368bec77
 
 pub mod did_key;
 pub mod did_peer;
