--- conflicted
+++ resolved
@@ -66,16 +66,13 @@
 mod errors;
 mod utils;
 mod resolution;
+mod common;
 
 // Re-exported items
 pub use errors::{DIDResolutionError, DidWebError, ParsingErrorSource};
 pub use traits::{DIDMethod, DIDResolver};
 pub use did_web::resolver::DidWeb;
 pub use did_key::method::DidKey;
-<<<<<<< HEAD
 pub use did_peer::method::{DidPeer, Purpose, PurposedKey};
-pub use common::{PublicKeyFormat, ToMultikey};
-=======
-pub use did_peer::method::DidPeer;
->>>>>>> 23edb73e
+pub use common::PublicKeyFormat;
 pub use resolution::*;