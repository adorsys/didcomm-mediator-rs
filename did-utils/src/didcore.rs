--- conflicted
+++ resolved
@@ -1,11 +1,7 @@
 use std::collections::HashMap;
 
-<<<<<<< HEAD
 use chrono::{DateTime, Utc};
-use serde::{ser::SerializeMap, Deserialize, Serialize, Serializer};
-=======
 use serde::{ser::SerializeMap, Deserialize, Deserializer, Serialize, Serializer};
->>>>>>> a3f6cb3a
 use serde_json::Value;
 
 use crate::proof::model::Proof;
@@ -112,15 +108,9 @@
     pub controller: String,
 
     #[serde(skip_serializing_if = "Option::is_none")]
-<<<<<<< HEAD
     pub revoked: Option<DateTime<Utc>>,
 
     #[serde(skip_serializing_if = "Option::is_none")]
-    #[serde(alias = "publicKeyBase58")]
-    #[serde(alias = "publicKeyMultibase")]
-    #[serde(alias = "publicKeyJwk")]
-=======
->>>>>>> a3f6cb3a
     #[serde(serialize_with = "VerificationMethod::serialize_public_key_format")]
     #[serde(deserialize_with = "VerificationMethod::deserialize_public_key_format")]
     #[serde(flatten)]
