[package]
name = "didcomm-mediator" 
version = "0.1.0" 
authors = ["adorsys GmbH Co. KG"] 
license = "Apache-2.0"
description = "A Rust Mediator for DIDComm messaging, supporting secure and decentralized communication."
repository = "https://github.com/adorsys/didcomm-mediator-rs"
homepage = "https://github.com/adorsys/didcomm-mediator-rs/blob/main/README.md"
documentation = "https://github.com/adorsys/didcomm-mediator-rs/tree/main/docs"
keywords = ["DIDComm", "Mediator", "DIDComm Mediator", "DIDComm Mediation", "DIDCOMM Messaging", "Decentralized Identity", "Rust Mediator"]
categories = ["cryptography", "decentralized-systems"]
edition = "2021"
readme = "README.md"

[[bin]]
name = "didcomm-mediator"
path = "src/main.rs"


[workspace]
members = [
    "crates/database",
    "crates/filesystem",
    "crates/keystore",
    "crates/plugin-api",
    "crates/web-plugins/*",
    "crates/web-plugins/didcomm-messaging/did-utils",
    "crates/web-plugins/didcomm-messaging/shared",
    "crates/web-plugins/didcomm-messaging/protocols/*",
]

[workspace.dependencies]
database = { path = "./crates/database", version = "0.1.0" }
filesystem = { path = "./crates/filesystem", version = "0.1.0" }
keystore = { path = "./crates/keystore", version = "0.1.0" }
plugin-api = { path = "./crates/plugin-api", version = "0.1.0" }
did-endpoint = { path = "./crates/web-plugins/did-endpoint", version = "0.1.0" }
oob-messages = { path = "./crates/web-plugins/oob-messages", version = "0.1.0" }
didcomm-messaging = { path = "./crates/web-plugins/didcomm-messaging", version = "0.1.0" }
did-utils = { path = "./crates/web-plugins/didcomm-messaging/did-utils", version = "0.1.0" }
shared = { path = "./crates/web-plugins/didcomm-messaging/shared", version = "0.1.0" }
message-api = { path = "./crates/web-plugins/didcomm-messaging/message-api", version = "0.1.0" }
pickup = { path = "./crates/web-plugins/didcomm-messaging/protocols/pickup", version = "0.1.0" }
forward = { path = "./crates/web-plugins/didcomm-messaging/protocols/forward", version = "0.1.0" }
trust-ping = { path = "./crates/web-plugins/didcomm-messaging/protocols/trust-ping", version = "0.1.0" }
basic-message = { path = "./crates/web-plugins/didcomm-messaging/protocols/basic-message", version = "0.1.0" }
discover-features = { path = "./crates/web-plugins/didcomm-messaging/protocols/discover-features", version = "0.1.0" }
mediator-coordination = { path = "./crates/web-plugins/didcomm-messaging/protocols/mediator-coordination", version = "0.1.0" }


# Other common dependencies
serde = "1.0"
sha2 = "0.10"
cfg-if = "1.0"
getrandom = "0.2"
hyper-tls = "0.6.0"
json-patch = "3.0.1"
x25519-dalek = "2.0.1"
multibase = "0.9.1"
json-canon = "0.1.3"
qrcode = "0.14.1"
image = "0.25"
reqwest = "0.12"
tempdir = "0.3.7"
headers = "0.4"
thiserror = "2.0.7"
url = "2.5.4"
num-bigint = "0.4.6"
base64 = "0.22.1"
hex = "0.4.3"
eyre = "0.6"
anyhow = "1"
subtle = "2.6.1"
regex = "1.11.1"
mongodb = "3.1.1"
once_cell = "1.20.2"
tower = "0.5"
nix = "0.29.0"
uuid = "1.11.0"
axum = "0.7.9"
tokio = "1.42.0"
tracing = "0.1.41"
chrono = "0.4.39"
paste = "1.0"
didcomm = "0.4.1"
hyper = "1.5.2"
hyper-util = "0.1"
http-body-util = "0.1"
lazy_static = "1.5.0"
async-trait = "0.1.83"
dotenv-flow = "0.16.2"
serde_json = "1.0"
futures = "0.3"
dashmap = "6"
parking_lot = "0.12"
pin-project-lite = "0.2"
curve25519-dalek = "4.1.3"
ed25519-dalek = "2.1.1"
tracing-subscriber = "0.3.19"
tower-http = "0.6.2"
<<<<<<< HEAD
axum-prometheus = "0.8.0"
prometheus-client = "0.23.1"
=======
aws-config = "1.1"
aws-sdk-kms = "1.49"
>>>>>>> 7ee6f4c2
base64ct = { version = "1.6.0", default-features = false }
zeroize = { version = "1.8.1", default-features = false }


[dependencies]
plugin-api.workspace = true

axum.workspace = true
dotenv-flow.workspace = true
eyre.workspace = true
thiserror.workspace = true
tracing.workspace = true
lazy_static.workspace = true
serde_json.workspace = true
prometheus-client.workspace = true
hyper.workspace = true
http-body-util.workspace = true
axum-prometheus.workspace = true
tokio = { workspace = true, features = ["full"] }
tracing-subscriber = { workspace = true, features = ["json"] }
tower-http = { workspace = true, features = ["catch-panic", "trace", "cors"] }
chrono = { workspace = true, optional = true }
did-endpoint = { workspace = true, optional = true }
oob-messages = { workspace = true, optional = true }
didcomm-messaging = { workspace = true, optional = true }
<<<<<<< HEAD
reqwest.workspace = true
mongodb.workspace = true

=======
>>>>>>> 7ee6f4c2


[features]
default = [
    "plugin-index",
    "plugin-did_endpoint",
    "plugin-oob_messages",
    "plugin-didcomm_messaging",
]

plugin-index = ["dep:chrono"]
plugin-did_endpoint = ["dep:did-endpoint"]
plugin-oob_messages = ["dep:oob-messages"]
plugin-didcomm_messaging = ["dep:didcomm-messaging"]

routing = ["plugin-didcomm_messaging", "didcomm-messaging/routing"]
pickup = ["plugin-didcomm_messaging", "didcomm-messaging/pickup"]
trust-ping = ["plugin-didcomm_messaging", "didcomm-messaging/trust-ping"]
discover-features = ["plugin-didcomm_messaging", "didcomm-messaging/discover-features"]
mediator-coordination = ["plugin-didcomm_messaging", "didcomm-messaging/mediator-coordination"]


[dev-dependencies]
tower = { version = "0.5.2", features = ["util"] }<|MERGE_RESOLUTION|>--- conflicted
+++ resolved
@@ -98,13 +98,8 @@
 ed25519-dalek = "2.1.1"
 tracing-subscriber = "0.3.19"
 tower-http = "0.6.2"
-<<<<<<< HEAD
-axum-prometheus = "0.8.0"
-prometheus-client = "0.23.1"
-=======
 aws-config = "1.1"
 aws-sdk-kms = "1.49"
->>>>>>> 7ee6f4c2
 base64ct = { version = "1.6.0", default-features = false }
 zeroize = { version = "1.8.1", default-features = false }
 
@@ -130,12 +125,6 @@
 did-endpoint = { workspace = true, optional = true }
 oob-messages = { workspace = true, optional = true }
 didcomm-messaging = { workspace = true, optional = true }
-<<<<<<< HEAD
-reqwest.workspace = true
-mongodb.workspace = true
-
-=======
->>>>>>> 7ee6f4c2
 
 
 [features]
