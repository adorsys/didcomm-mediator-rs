--- conflicted
+++ resolved
@@ -64,10 +64,7 @@
 num-bigint = "0.4.4"
 base64 = "0.13.0"
 hex = "0.4.3"
-<<<<<<< HEAD
-=======
 eyre = "0.6"
->>>>>>> be702c3c
 anyhow = "1"
 subtle = "2.5.0"
 regex = "1.10.2"
