[package]
name = "didcomm-mediator"
version = "0.1.0"
edition = "2021"
description = "A mediator for DIDComm messages"
authors = ["adorsys GmbH Co. KG"]


[workspace]
members = [
    "crates/web-plugins/didcomm-messaging/keystore",
    "crates/web-plugins/didcomm-messaging/did-utils",
    "crates/plugin-api",
    "crates/web-plugins/did-endpoint",
    "crates/web-plugins/didcomm-messaging",
    "crates/web-plugins/oob-messages",
    "crates/web-plugins/didcomm-messaging/database",
]


[workspace.dependencies]
did-utils = { path = "./crates/web-plugins/didcomm-messaging/did-utils", version = "0.1.0" }
keystore = { path = "./crates/web-plugins/didcomm-messaging/keystore", version = "0.1.0" }
plugin-api = { path = "./crates/plugin-api", version = "0.1.0" }
<<<<<<< HEAD
did-endpoint = { path = "./crates/plugins/did-endpoint", version = "0.1.0" }
oob-messages = { path = "./crates/plugins/oob-messages", version = "0.1.0" }
database = { path = "./crates/database", version = "0.1.0" }
=======
did-endpoint = { path = "./crates/web-plugins/did-endpoint", version = "0.1.0" }
oob-messages = { path = "./crates/web-plugins/oob-messages", version = "0.1.0" }
mediator-coordination = { path = "./crates/web-plugins/didcomm-messaging", version = "0.1.0" }
database = { path = "./crates/web-plugins/didcomm-messaging/database", version = "0.1.0" }
>>>>>>> 03346039

# Other common dependencies
serde = "1.0"
sha2 = "0.10"
getrandom = "0.2"
hyper-tls = "0.5.0"
json-patch = "1.0.0"
x25519-dalek = "2.0.0-rc.3"
multibase = "0.8.0"                                        # earlier version due to 'did-utils'
json-canon = "0.1.3"
qrcode = "0.12.0"
image = "0.23"
reqwest = "0.11"
tempdir = "0.3.7"
headers = "0.3"
thiserror = "1.0.48"
url = "2.4.1"
num-bigint = "0.4.4"
base64 = "0.13.0"
hex = "0.4.3"
subtle = "2.5.0"
regex = "1.10.2"
mongodb = "2.7.1"
nix = "0.22.0"
uuid = "1.4.1"
axum = "0.6.20"
tokio = "1.30.0"
tracing = "0.1.37"
chrono = "0.4.26"
didcomm = "0.4.1"
hyper = "0.14.27"
lazy_static = "1.4.0"
async-trait = "0.1.73"
dotenv-flow = "0.15.0"
serde_json = "1.0"
curve25519-dalek = "4.0.0-rc.3"
ed25519-dalek = "2.0.0-rc.3"
tracing-subscriber = "0.3.17"
tower-http = "0.4.3"
base64ct = { version = "1.6.0", default-features = false }
zeroize = { version = "1.6.0", default-features = false }


[dependencies]
plugin-api.workspace = true

axum.workspace = true
dotenv-flow.workspace = true
tracing.workspace = true
lazy_static.workspace = true
serde_json.workspace = true
hyper.workspace = true
tokio = { workspace = true, features = ["full"] }
tracing-subscriber = { workspace = true, features = ["json"] }
tower-http = { workspace = true, features = ["catch-panic", "trace"] }

# optional dependencies
chrono = { workspace = true, optional = true }
did-endpoint = { workspace = true, optional = true }
oob-messages = { workspace = true, optional = true }



[features]
default = ["plugin-index", "plugin-did_endpoint", "plugin-oob_messages"]

plugin-index = ["dep:chrono"]
plugin-did_endpoint = ["dep:did-endpoint"]
plugin-oob_messages = ["dep:oob-messages"]


[dev-dependencies]
nix = { version = "0.29.0", features = ["feature"] }
tower = { version = "0.4.13", features = ["util"] }<|MERGE_RESOLUTION|>--- conflicted
+++ resolved
@@ -22,16 +22,10 @@
 did-utils = { path = "./crates/web-plugins/didcomm-messaging/did-utils", version = "0.1.0" }
 keystore = { path = "./crates/web-plugins/didcomm-messaging/keystore", version = "0.1.0" }
 plugin-api = { path = "./crates/plugin-api", version = "0.1.0" }
-<<<<<<< HEAD
-did-endpoint = { path = "./crates/plugins/did-endpoint", version = "0.1.0" }
-oob-messages = { path = "./crates/plugins/oob-messages", version = "0.1.0" }
-database = { path = "./crates/database", version = "0.1.0" }
-=======
 did-endpoint = { path = "./crates/web-plugins/did-endpoint", version = "0.1.0" }
 oob-messages = { path = "./crates/web-plugins/oob-messages", version = "0.1.0" }
 mediator-coordination = { path = "./crates/web-plugins/didcomm-messaging", version = "0.1.0" }
 database = { path = "./crates/web-plugins/didcomm-messaging/database", version = "0.1.0" }
->>>>>>> 03346039
 
 # Other common dependencies
 serde = "1.0"
