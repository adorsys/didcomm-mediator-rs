[package]
name = "didcomm-mediator"
version = "0.1.0"
edition = "2021"
description = "A mediator for DIDComm messages"
authors = ["adorsys GmbH Co. KG"]


[workspace]
members = [
    "crates/database",
    "crates/filesystem",
    "crates/keystore",
    "crates/plugin-api",
    "crates/web-plugins/*",
]


[workspace.dependencies]
database = { path = "./crates/database", version = "0.1.0" }
filesystem = { path = "./crates/filesystem", version = "0.1.0" }
keystore = { path = "./crates/keystore", version = "0.1.0" }
plugin-api = { path = "./crates/plugin-api", version = "0.1.0" }
did-endpoint = { path = "./crates/web-plugins/did-endpoint", version = "0.1.0" }
oob-messages = { path = "./crates/web-plugins/oob-messages", version = "0.1.0" }
didcomm-messaging = { path = "./crates/web-plugins/didcomm-messaging", version = "0.1.0" }
did-utils = { path = "./crates/web-plugins/didcomm-messaging/did-utils", version = "0.1.0" }
shared = { path = "./crates/web-plugins/didcomm-messaging/shared", version = "0.1.0" }
pickup = { path = "./crates/web-plugins/didcomm-messaging/protocols/pickup", version = "0.1.0" }
forward = { path = "./crates/web-plugins/didcomm-messaging/protocols/forward", version = "0.1.0" }
mediator-coordination = { path = "./crates/web-plugins/didcomm-messaging/protocols/mediator-coordination", version = "0.1.0" }

# Other common dependencies
serde = "1.0"
sha2 = "0.10"
cfg-if = "0.1"
getrandom = "0.2"
hyper-tls = "0.5.0"
json-patch = "1.0.0"
x25519-dalek = "2.0.0-rc.3"
multibase = "0.8.0"
json-canon = "0.1.3"
qrcode = "0.12.0"
image = "0.23"
reqwest = "0.11"
tempdir = "0.3.7"
headers = "0.3"
thiserror = "1.0.48"
url = "2.4.1"
num-bigint = "0.4.4"
base64 = "0.13.0"
hex = "0.4.3"
subtle = "2.5.0"
regex = "1.10.2"
mongodb = "2.7.1"
<<<<<<< HEAD
once_cell = "1.20.0"
tower = "0.4"
=======
>>>>>>> 1ebbe758
nix = "0.22.0"
uuid = "1.4.1"
axum = "0.6.20"
tokio = "1.30.0"
tracing = "0.1.37"
chrono = "0.4.26"
didcomm = "0.4.1"
hyper = "0.14.27"
lazy_static = "1.4.0"
async-trait = "0.1.73"
dotenv-flow = "0.15.0"
serde_json = "1.0"
parking_lot = "0.12.0"
curve25519-dalek = "4.0.0-rc.3"
ed25519-dalek = "2.0.0-rc.3"
tracing-subscriber = "0.3.17"
tower-http = "0.4.3"
base64ct = { version = "1.6.0", default-features = false }
zeroize = { version = "1.6.0", default-features = false }


[dependencies]
plugin-api.workspace = true

axum.workspace = true
dotenv-flow.workspace = true
tracing.workspace = true
lazy_static.workspace = true
serde_json.workspace = true
hyper.workspace = true
tokio = { workspace = true, features = ["full"] }
tracing-subscriber = { workspace = true, features = ["json"] }
tower-http = { workspace = true, features = ["catch-panic", "trace"] }

# optional dependencies
chrono = { workspace = true, optional = true }
did-endpoint = { workspace = true, optional = true }
oob-messages = { workspace = true, optional = true }
didcomm-messaging = { workspace = true, optional = true }



[features]
default = [
    "plugin-index",
    "plugin-did_endpoint",
    "plugin-oob_messages",
    "plugin-didcomm_messaging",
]

plugin-index = ["dep:chrono"]
plugin-did_endpoint = ["dep:did-endpoint"]
plugin-oob_messages = ["dep:oob-messages"]
plugin-didcomm_messaging = ["dep:didcomm-messaging"]


[dev-dependencies]
tower = { version = "0.4.13", features = ["util"] }<|MERGE_RESOLUTION|>--- conflicted
+++ resolved
@@ -53,11 +53,8 @@
 subtle = "2.5.0"
 regex = "1.10.2"
 mongodb = "2.7.1"
-<<<<<<< HEAD
 once_cell = "1.20.0"
 tower = "0.4"
-=======
->>>>>>> 1ebbe758
 nix = "0.22.0"
 uuid = "1.4.1"
 axum = "0.6.20"
