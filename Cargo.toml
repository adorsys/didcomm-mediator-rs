--- conflicted
+++ resolved
@@ -103,11 +103,7 @@
 aws_secretsmanager_caching = "1.2"
 axum-prometheus = "0.8.0"
 prometheus-client = "0.23.1"
-<<<<<<< HEAD
 tikv-jemallocator = "0.6"
-aws-sdk-kms = "1.49"
-=======
->>>>>>> c883c1b4
 base64ct = { version = "1.6.0", default-features = false }
 zeroize = { version = "1.8.1", default-features = false }
 
