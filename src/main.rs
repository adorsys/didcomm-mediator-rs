--- conflicted
+++ resolved
@@ -13,14 +13,8 @@
 
     // Start server
     let port = std::env::var("SERVER_LOCAL_PORT").unwrap_or("3000".to_owned());
-<<<<<<< HEAD
     let ip = std::env::var("SERVER_PUBLIC_IP").unwrap_or("0.0.0.0".to_owned());
     let addr: SocketAddr = format!("{ip}:{port}").parse().unwrap();
-=======
-    let addr: SocketAddr = format!("0.0.0.0:{port}")
-        .parse()
-        .context("failed to parse address")?;
->>>>>>> 8095d322
 
     tracing::debug!("listening on {}", addr);
 
