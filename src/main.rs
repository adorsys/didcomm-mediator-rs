--- conflicted
+++ resolved
@@ -69,8 +69,6 @@
         .with(tracing_layer)
         .with(filter)
         .init();
-<<<<<<< HEAD
-=======
 }
 #[cfg(test)]
 mod test {
@@ -112,5 +110,4 @@
         let duration = start.elapsed();
         println!("Completed {} requests in {:?}", num_requests, duration);
     }
->>>>>>> 817b0c21
-}+}
