use axum::Server;
use generic_server::app;
use std::net::SocketAddr;

#[tokio::main]
async fn main() {

    // Load dotenv-flow variables
    dotenv_flow::dotenv_flow().ok();

    // Enable logging
    config_tracing();

    // Start server
    let port = std::env::var("SERVER_LOCAL_PORT").unwrap_or("3000".to_owned());
    let addr: SocketAddr = format!("127.0.0.1:{port}").parse().unwrap();
    // Enable logging
    config_tracing();
    tracing::info!("listening on {addr}");
    generic_server_with_graceful_shutdown(addr).await;
}

async fn generic_server_with_graceful_shutdown(addr: SocketAddr) {

<<<<<<< HEAD

=======
>>>>>>> c7678b9d
    // Load plugins
    let (mut plugin_container, router) = app();

    // spawn task for server
    tokio::spawn(async move {
        Server::bind(&addr)
            .serve(router.into_make_service())
            .await
            .unwrap();
    });

    tokio::select! {
        _ = tokio::signal::ctrl_c() => {
           tracing::info!("shutting down gracefully");
            let _ = plugin_container.unload();
        }
    };
}

fn config_tracing() {
    use tracing::Level;
    use tracing_subscriber::{filter, layer::SubscriberExt, util::SubscriberInitExt};

    let tracing_layer = tracing_subscriber::fmt::layer();
    let filter = filter::Targets::new()
        .with_target("hyper::proto", Level::INFO)
        .with_target("tower_http::trace", Level::DEBUG)
        .with_default(Level::DEBUG);

    tracing_subscriber::registry()
        .with(tracing_layer)
        .with(filter)
        .init();
}<|MERGE_RESOLUTION|>--- conflicted
+++ resolved
@@ -14,22 +14,16 @@
     // Start server
     let port = std::env::var("SERVER_LOCAL_PORT").unwrap_or("3000".to_owned());
     let addr: SocketAddr = format!("127.0.0.1:{port}").parse().unwrap();
-    // Enable logging
-    config_tracing();
+    
     tracing::info!("listening on {addr}");
     generic_server_with_graceful_shutdown(addr).await;
 }
 
 async fn generic_server_with_graceful_shutdown(addr: SocketAddr) {
-
-<<<<<<< HEAD
-
-=======
->>>>>>> c7678b9d
     // Load plugins
     let (mut plugin_container, router) = app();
 
-    // spawn task for server
+    // Spawn task for server
     tokio::spawn(async move {
         Server::bind(&addr)
             .serve(router.into_make_service())
@@ -39,7 +33,7 @@
 
     tokio::select! {
         _ = tokio::signal::ctrl_c() => {
-           tracing::info!("shutting down gracefully");
+            tracing::info!("shutting down gracefully");
             let _ = plugin_container.unload();
         }
     };
