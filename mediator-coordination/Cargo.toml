[package]
name = "mediator-coordination"
version = "0.1.0"
edition = "2021"

# See more keys and their definitions at https://doc.rust-lang.org/cargo/reference/manifest.html

[dependencies]
async-trait = "0.1.73"
axum = { version = "0.6.20", features = ["macros"] }
chrono = { version = "0.4.26" }
did-endpoint = { path = "../did-endpoint" }
did-utils = { path = "../did-utils" }
json-canon = "0.1.3"
hyper = "0.14.27"
mongodb = "2.7.1"
multibase = "0.8.0"
paste = "1.0.14"
serde = "1.0"
serde_json = "1.0"
thiserror = "1.0.49"
tokio = { version = "1.27.0", default-features = false, features = [
    "macros",
    "rt",
] }
tracing = "0.1.37"
uuid = { version = "1.4.1", features = ["v4"] }

# Plugins traits
server-plugin = { path = "../server-plugin" }

# Transitory
didcomm = { version = "0.4.1", features = ["uniffi"] }

[dev-dependencies]
dotenv-flow = "0.15.0"
<<<<<<< HEAD
hyper = "0.14.27"
json-canon = "0.1.3"
tokio = { version = "1.27.0", default-features = false, features = [
    "macros",
    "rt",
] }
=======
>>>>>>> aef84925
tokio-test = "0.4.2"
tower = { version = "0.4.13", features = ["util"] }

[features]
default = ["stateful"]
# stateless = []
stateful = []<|MERGE_RESOLUTION|>--- conflicted
+++ resolved
@@ -33,17 +33,14 @@
 didcomm = { version = "0.4.1", features = ["uniffi"] }
 
 [dev-dependencies]
-dotenv-flow = "0.15.0"
-<<<<<<< HEAD
-hyper = "0.14.27"
-json-canon = "0.1.3"
 tokio = { version = "1.27.0", default-features = false, features = [
     "macros",
     "rt",
 ] }
-=======
->>>>>>> aef84925
 tokio-test = "0.4.2"
+dotenv-flow = "0.15.0"
+hyper = "0.14.27"
+json-canon = "0.1.3"
 tower = { version = "0.4.13", features = ["util"] }
 
 [features]
