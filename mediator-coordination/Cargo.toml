[package]
name = "mediator-coordination"
version = "0.1.0"
edition = "2021"

# See more keys and their definitions at https://doc.rust-lang.org/cargo/reference/manifest.html

[dependencies]
async-trait = "0.1.73"
axum = { version = "0.6.20", features = ["macros"] }
chrono = { version = "0.4.26" }
did-endpoint = { path = "../did-endpoint" }
did-utils = { path = "../did-utils" }
json-canon = "0.1.3"
mongodb = "2.7.1"
multibase = "0.8.0"
paste = "1.0.14"
serde = "1.0"
serde_json = "1.0"
thiserror = "1.0.49"
tokio = { version = "1.27.0", default-features = false, features = ["macros", "rt"] }
tracing = "0.1.37"
uuid = { version = "1.4.1", features = ["v4"] }

# Plugins traits
server-plugin = { path = "../server-plugin" }

# Transitory
didcomm = { version = "0.4.1", features = ["uniffi"] }

[dev-dependencies]
dotenv-flow = "0.15.0"
hyper = "0.14.27"
<<<<<<< HEAD
json-canon = "0.1.3"
tokio = { version = "1.27.0", default-features = false, features = [
    "macros",
    "rt",
] }
=======
>>>>>>> 1bd894fb
tokio-test = "0.4.2"
tower = { version = "0.4.13", features = ["util"] }

[features]
<<<<<<< HEAD
default = ["stateful"]
# stateless = []
stateful = []
=======
default = ["stateless"]
stateless = []
>>>>>>> 1bd894fb
<|MERGE_RESOLUTION|>--- conflicted
+++ resolved
@@ -18,7 +18,10 @@
 serde = "1.0"
 serde_json = "1.0"
 thiserror = "1.0.49"
-tokio = { version = "1.27.0", default-features = false, features = ["macros", "rt"] }
+tokio = { version = "1.27.0", default-features = false, features = [
+    "macros",
+    "rt",
+] }
 tracing = "0.1.37"
 uuid = { version = "1.4.1", features = ["v4"] }
 
@@ -31,23 +34,15 @@
 [dev-dependencies]
 dotenv-flow = "0.15.0"
 hyper = "0.14.27"
-<<<<<<< HEAD
 json-canon = "0.1.3"
 tokio = { version = "1.27.0", default-features = false, features = [
     "macros",
     "rt",
 ] }
-=======
->>>>>>> 1bd894fb
 tokio-test = "0.4.2"
 tower = { version = "0.4.13", features = ["util"] }
 
 [features]
-<<<<<<< HEAD
 default = ["stateful"]
 # stateless = []
-stateful = []
-=======
-default = ["stateless"]
-stateless = []
->>>>>>> 1bd894fb
+stateful = []