use async_trait::async_trait;
use mongodb::{
    bson::{self, doc, oid::ObjectId, Bson, Document as BsonDocument},
    Collection, Database,
};

use crate::{
    model::stateful::coord::entity::{Connection, Secrets},
    repository::traits::{Entity, Repository, RepositoryError},
};

impl Entity for Connection {}

pub struct MongoConnectionRepository {
    collection: Collection<Connection>,
}

impl MongoConnectionRepository {
    pub fn from_db(db: &Database) -> Self {
        Self {
            collection: db.collection("connections"),
        }
    }
}

#[async_trait]
impl Repository<Connection> for MongoConnectionRepository {
    async fn find_all(&self) -> Result<Vec<Connection>, RepositoryError> {
        let mut connections: Vec<Connection> = vec![];

        // Retrieve all connections from the database
        let mut cursor = self.collection.find(None, None).await?;
        while cursor.advance().await? {
            connections.push(cursor.deserialize_current()?);
        }

        Ok(connections)
    }

    async fn find_one(
        &self,
        connection_id: ObjectId,
    ) -> Result<Option<Connection>, RepositoryError> {
        // Query the database for the specified connection ID
        self.find_one_by(doc! {"_id": connection_id}).await
    }

    async fn find_one_by(
        &self,
        filter: BsonDocument,
    ) -> Result<Option<Connection>, RepositoryError> {
        // Query the database for the specified connection ID
        Ok(self.collection.find_one(filter, None).await?)
    }

    async fn store(&self, connection: Connection) -> Result<Connection, RepositoryError> {
        // Insert the new connection into the database
        let metadata = self.collection.insert_one(connection.clone(), None).await?;

        // Return persisted connection
        Ok(match metadata.inserted_id {
            Bson::ObjectId(oid) => Connection {
                id: Some(oid),
                ..connection
            },
            _ => unreachable!(),
        })
    }

    async fn update(&self, connection: Connection) -> Result<Connection, RepositoryError> {
        if connection.id.is_none() {
            return Err(RepositoryError::MissingIdentifier);
        }

        // Update the connection in the database
        let metadata = self
            .collection
            .update_one(
                doc! {"_id": connection.id.unwrap()},
                doc! {"$set": bson::to_document(&connection).map_err(|_| RepositoryError::BsonConversionError)?},
                None,
            )
            .await?;

        if metadata.matched_count > 0 {
            Ok(connection)
        } else {
            Err(RepositoryError::TargetNotFound)
        }
    }

    async fn delete_one(&self, connection_id: ObjectId) -> Result<(), RepositoryError> {
        // Delete the connection from the database
        let metadata = self
            .collection
            .delete_one(doc! {"_id": connection_id}, None)
            .await?;

        if metadata.deleted_count > 0 {
            Ok(())
        } else {
            Err(RepositoryError::TargetNotFound)
        }
    }
}

<<<<<<< HEAD
impl Entity for Secrets {} 

pub struct MongoSecretsRepository {
    collection: Collection<Secrets>, // Use the Secrets entity for the collection
}

impl MongoSecretsRepository {
    pub fn from_db(db: &Database) -> Self {
        Self {
            collection: db.collection("secrets"), // Use the "secrets" collection
        }
    }
}

#[async_trait]
impl Repository<Secrets> for MongoSecretsRepository {
    async fn find_all(&self) -> Result<Vec<Secrets>, RepositoryError> {
        let mut secrets: Vec<Secrets> = vec![];

        // Retrieve all secrets from the database
        let mut cursor = self.collection.find(None, None).await?;
        while cursor.advance().await? {
            secrets.push(cursor.deserialize_current()?);
        }

        Ok(secrets)
    }

    async fn find_one(
        &self,
        secrets_id: ObjectId,
    ) -> Result<Option<Secrets>, RepositoryError> {
        // Query the database for the specified secrets ID
        self.find_one_by(doc! {"_id": secrets_id}).await
    }

    async fn find_one_by(
        &self,
        filter: BsonDocument,
    ) -> Result<Option<Secrets>, RepositoryError> {
        // Query the database for the specified secrets ID
        Ok(self.collection.find_one(filter, None).await?)
    }

    async fn store(&self, secrets: Secrets) -> Result<Secrets, RepositoryError> {
        // Insert the new secrets into the database
        let metadata = self.collection.insert_one(secrets.clone(), None).await?;

        // Return persisted secrets
        Ok(match metadata.inserted_id {
            Bson::ObjectId(oid) => Secrets {
                id: oid,
                ..secrets
            },
            _ => unreachable!(),
        })
    }

    async fn update(&self, secrets: Secrets) -> Result<Secrets, RepositoryError> {
        if secrets.id == ObjectId::default() {
            return Err(RepositoryError::MissingIdentifier);
        }

        // Update the secrets in the database
        let metadata = self
            .collection
            .update_one(
                doc! {"_id": &secrets.id},
                doc! {"$set": bson::to_document(&secrets).map_err(|_| RepositoryError::BsonConversionError)?},
                None,
            )
            .await?;

        if metadata.matched_count > 0 {
            Ok(secrets)
        } else {
            Err(RepositoryError::TargetNotFound)
        }

    }

    async fn delete_one(&self, secrets_id: ObjectId) -> Result<(), RepositoryError> {
        // Delete the secrets from the database
        let metadata = self
            .collection
            .delete_one(doc! {"_id": secrets_id}, None)
            .await?;

        if metadata.deleted_count > 0 {
            Ok(())
        } else {
            Err(RepositoryError::TargetNotFound)
=======
#[cfg(test)]
pub mod tests {
    use super::*;

    use serde_json::json;
    use std::{collections::HashMap, sync::RwLock};

    pub struct MockConnectionRepository {
        connections: RwLock<Vec<Connection>>,
    }

    impl MockConnectionRepository {
        pub fn from(connections: Vec<Connection>) -> Self {
            Self {
                connections: RwLock::new(connections),
            }
        }
    }

    #[async_trait]
    impl Repository<Connection> for MockConnectionRepository {
        async fn find_all(&self) -> Result<Vec<Connection>, RepositoryError> {
            Ok(self.connections.read().unwrap().clone())
        }

        async fn find_one(
            &self,
            connection_id: ObjectId,
        ) -> Result<Option<Connection>, RepositoryError> {
            self.find_one_by(doc! {"_id": connection_id}).await
        }

        async fn find_one_by(
            &self,
            filter: BsonDocument,
        ) -> Result<Option<Connection>, RepositoryError> {
            let filter: HashMap<String, Bson> = filter.into_iter().collect();

            Ok(self
                .connections
                .read()
                .unwrap()
                .iter()
                .find(|c| {
                    if let Some(id) = filter.get("_id") {
                        if json!(c.id) != json!(id) {
                            return false;
                        }
                    }

                    if let Some(client_did) = filter.get("client_did") {
                        if json!(c.client_did) != json!(client_did) {
                            return false;
                        }
                    }

                    true
                })
                .cloned())
        }

        async fn store(&self, connection: Connection) -> Result<Connection, RepositoryError> {
            // Generate a new ID for the entity
            let connection = Connection {
                id: Some(ObjectId::new()),
                ..connection
            };

            // Add new connection to collection
            self.connections.write().unwrap().push(connection.clone());

            // Return added connection
            Ok(connection)
        }

        async fn update(&self, connection: Connection) -> Result<Connection, RepositoryError> {
            if connection.id.is_none() {
                return Err(RepositoryError::MissingIdentifier);
            }

            // Find entity to update
            let pos = self
                .connections
                .read()
                .unwrap()
                .iter()
                .position(|c| c.id == connection.id);

            if let Some(pos) = pos {
                self.connections.write().unwrap()[pos] = connection.clone();

                Ok(connection)
            } else {
                Err(RepositoryError::TargetNotFound)
            }
        }

        async fn delete_one(&self, connection_id: ObjectId) -> Result<(), RepositoryError> {
            // Find entity to delete
            let pos = self
                .connections
                .read()
                .unwrap()
                .iter()
                .position(|c| c.id.as_ref().unwrap() == &connection_id);

            if let Some(pos) = pos {
                self.connections.write().unwrap().remove(pos);
                Ok(())
            } else {
                Err(RepositoryError::TargetNotFound)
            }
>>>>>>> aef84925
        }
    }
}<|MERGE_RESOLUTION|>--- conflicted
+++ resolved
@@ -104,7 +104,6 @@
     }
 }
 
-<<<<<<< HEAD
 impl Entity for Secrets {} 
 
 pub struct MongoSecretsRepository {
@@ -197,7 +196,9 @@
             Ok(())
         } else {
             Err(RepositoryError::TargetNotFound)
-=======
+        }
+    }
+}
 #[cfg(test)]
 pub mod tests {
     use super::*;
@@ -310,7 +311,6 @@
             } else {
                 Err(RepositoryError::TargetNotFound)
             }
->>>>>>> aef84925
         }
     }
 }