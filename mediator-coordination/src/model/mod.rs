pub mod stateful;
#[cfg(feature = "stateless")]
pub mod stateless;

<<<<<<< HEAD
pub mod coord;
=======
pub mod coord;
>>>>>>> 65cd9c30
<|MERGE_RESOLUTION|>--- conflicted
+++ resolved
@@ -2,8 +2,4 @@
 #[cfg(feature = "stateless")]
 pub mod stateless;
 
-<<<<<<< HEAD
-pub mod coord;
-=======
-pub mod coord;
->>>>>>> 65cd9c30
+pub mod coord;