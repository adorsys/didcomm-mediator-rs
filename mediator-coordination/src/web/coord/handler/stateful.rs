use axum::{
    http::StatusCode,
    response::{IntoResponse, Response},
};
<<<<<<< HEAD
use did_utils::{
    crypto::{ed25519::Ed25519KeyPair, traits::Generate, x25519::X25519KeyPair},
    didcore::Service,
    key_jwk::jwk::Jwk,
    methods::{
        common::ToMultikey,
        did_peer::method::{Purpose, PurposedKey},
    },
};

use did_utils::methods::did_peer::DIDPeerMethod;

use didcomm::Message;
use mongodb::bson::{doc, oid::ObjectId};
=======
use didcomm::Message;
use mongodb::bson::doc;
>>>>>>> aef84925
use serde_json::json;
use std::sync::Arc;
use uuid::Uuid;

use crate::{
<<<<<<< HEAD
    constant::{
        KEYLIST_UPDATE_2_0, KEYLIST_UPDATE_RESPONSE_2_0, MEDIATE_DENY_2_0, MEDIATE_GRANT_2_0,
    },
    model::stateful::coord::{
        entity::{Connection, Secrets, VerificationMaterial},
        KeylistUpdate, KeylistUpdateAction, KeylistUpdateConfirmation, KeylistUpdateResponse,
        KeylistUpdateResponseBody, KeylistUpdateResult, MediationDeny, MediationGrant,
=======
    constant::KEYLIST_UPDATE_RESPONSE_2_0,
    model::stateful::coord::{
        entity::Connection, KeylistUpdateAction, KeylistUpdateBody, KeylistUpdateConfirmation,
        KeylistUpdateResponseBody, KeylistUpdateResult,
>>>>>>> aef84925
    },
    web::{error::MediationError, AppState, AppStateRepository},
};

<<<<<<< HEAD
/// Process a DIDComm mediate request
pub async fn process_mediate_request(
    state: &AppState,
    plain_message: &Message,
) -> Result<Message, Response> {
    let mediator_did = &state.diddoc.id;

    let sender_did = plain_message
        .from
        .as_ref()
        .expect("should not panic as anonymous requests are rejected earlier");

    // Retrieve repository to connection entities

    let AppStateRepository {
        connection_repository,
        ..
    } = state
        .repository
        .as_ref()
        .expect("missing persistence layer");

    // If there is already mediation, send mediate deny
    if let Some(_connection) = connection_repository
        .find_one_by(doc! { "client_did": sender_did})
        .await
        .unwrap()
    {
        println!("Sending mediate deny.");
        return Ok(Message::build(
            format!("urn:uuid:{}", Uuid::new_v4()),
            MEDIATE_DENY_2_0.to_string(),
            json!(MediationDeny {
                id: format!("urn:uuid:{}", Uuid::new_v4()),
                message_type: MEDIATE_DENY_2_0.to_string(),
                ..Default::default()
            }),
        )
        .to(sender_did.clone())
        .from(mediator_did.clone())
        .finalize());
    } else {
        /* Issue mediate grant response */
        println!("Sending mediate grant.");
        // Create routing, store it and send mediation grant
        let (routing_did, auth_keys, agreem_keys) =
            generate_did_peer(state.public_domain.to_string());

        let AppStateRepository {
            secret_repository, ..
        } = state
            .repository
            .as_ref()
            .expect("missing persistence layer");

        let agreem_keys_jwk: Jwk = agreem_keys.try_into().expect("MediateRequestError");

        let agreem_keys_secret = Secrets {
            id: ObjectId::new(),
            kid: routing_did.clone(),
            type_: 1,
            verification_material: VerificationMaterial {
                format: 1,
                value: serde_json::to_value(agreem_keys_jwk).unwrap().to_string(),
            },
        };

        match secret_repository.store(agreem_keys_secret).await {
            Ok(_stored_connection) => {
                println!("Successfully stored connection.")
            }
            Err(error) => eprintln!("Error storing connection: {:?}", error),
        }

        let auth_keys_jwk: Jwk = auth_keys.try_into().expect("MediateRequestError");

        let auth_keys_secret = Secrets {
            id: ObjectId::new(),
            kid: routing_did.clone(),
            type_: 1,
            verification_material: VerificationMaterial {
                format: 1,
                value: serde_json::to_value(auth_keys_jwk).unwrap().to_string(),
            },
        };

        match secret_repository.store(auth_keys_secret).await {
            Ok(_stored_connection) => {
                println!("Successfully stored connection.")
            }
            Err(error) => eprintln!("Error storing connection: {:?}", error),
        }

        let mediation_grant = create_mediation_grant(&routing_did);

        let new_connection = Connection {
            id: None,
            client_did: sender_did.to_string(),
            mediator_did: mediator_did.to_string(),
            keylist: vec!["".to_string()],
            routing_did: routing_did,
        };

        // Use store_one to store the sample connection
        match connection_repository.store(new_connection).await {
            Ok(_stored_connection) => {
                println!("Successfully stored connection: ")
            }
            Err(error) => eprintln!("Error storing connection: {:?}", error),
        }

        Ok(Message::build(
            format!("urn:uuid:{}", Uuid::new_v4()),
            mediation_grant.message_type.clone(),
            json!(mediation_grant),
        )
        .to(sender_did.clone())
        .from(mediator_did.clone())
        .finalize())
    }
}

fn create_mediation_grant(routing_did: &str) -> MediationGrant {
    MediationGrant {
        id: format!("urn:uuid:{}", Uuid::new_v4()),
        message_type: MEDIATE_GRANT_2_0.to_string(),
        routing_did: routing_did.to_string(),
        ..Default::default()
    }
}

fn generate_did_peer(service_endpoint: String) -> (String, Ed25519KeyPair, X25519KeyPair) {
    // Generate keys
    let auth_keys = Ed25519KeyPair::new().unwrap();
    let agreem_keys = X25519KeyPair::new().unwrap();

    // Format them for did:peer
    let keys = vec![
        PurposedKey {
            purpose: Purpose::Encryption,
            public_key_multibase: auth_keys.to_multikey(),
        },
        PurposedKey {
            purpose: Purpose::Verification,
            public_key_multibase: agreem_keys.to_multikey(),
        },
    ];

    // Generate service
    let mut additional_properties = HashMap::new();
    additional_properties.insert("accept".to_string(), json!(["didcomm/v2"]));

    let services = vec![Service {
        id: String::from("#didcomm"),
        service_type: String::from("DIDCommMessaging"),
        service_endpoint: service_endpoint,
        additional_properties: Some(additional_properties),
    }];

    (
        DIDPeerMethod::create_did_peer_2(&keys, &services).unwrap(),
        auth_keys,
        agreem_keys,
    )
}

#[axum::debug_handler]
=======
>>>>>>> aef84925
pub async fn process_plain_keylist_update_message(
    state: Arc<AppState>,
    message: Message,
) -> Result<Message, Response> {
    // Extract message sender

    let sender = message
        .from
        .expect("unpacking middleware failed to prevent anonymous senders");

    // Parse message body into keylist update

    let keylist_update_body: KeylistUpdateBody = match serde_json::from_value(message.body) {
        Ok(serialized) => serialized,
        Err(_) => {
            let response = (
                StatusCode::BAD_REQUEST,
                MediationError::UnexpectedMessageFormat.json(),
            );

            return Err(response.into_response());
        }
    };

    // Retrieve repository to connection entities

    let AppStateRepository {
        connection_repository,
        ..
    } = state
        .repository
        .as_ref()
        .expect("missing persistence layer");

    // Find connection for this keylist update

    let connection = match connection_repository
        .find_one_by(doc! { "client_did": &sender })
        .await
        .unwrap()
    {
        Some(connection) => connection,
        None => {
            let response = (
                StatusCode::UNAUTHORIZED,
                MediationError::UncoordinatedSender.json(),
            );

            return Err(response.into_response());
        }
    };

    // Prepare handles to relevant collections

    let mut updated_keylist = connection.keylist.clone();
    let updates = keylist_update_body.updates;

    // Closure to check if a specific key is duplicated across commands

    let key_is_duplicate = |recipient_did| {
        updates
            .iter()
            .filter(|e| &e.recipient_did == recipient_did)
            .count()
            > 1
    };

    // Perform updates to persist

    let confirmations: Vec<_> = updates
        .iter()
        .map(|update| KeylistUpdateConfirmation {
            recipient_did: update.recipient_did.clone(),
            action: update.action.clone(),
            result: {
                if let KeylistUpdateAction::Unknown(_) = &update.action {
                    KeylistUpdateResult::ClientError
                } else if key_is_duplicate(&update.recipient_did) {
                    KeylistUpdateResult::ClientError
                } else {
                    match connection
                        .keylist
                        .iter()
                        .position(|x| x == &update.recipient_did)
                    {
                        Some(index) => match &update.action {
                            KeylistUpdateAction::Add => KeylistUpdateResult::NoChange,
                            KeylistUpdateAction::Remove => {
                                updated_keylist.swap_remove(index);
                                KeylistUpdateResult::Success
                            }
                            KeylistUpdateAction::Unknown(_) => unreachable!(),
                        },
                        None => match &update.action {
                            KeylistUpdateAction::Add => {
                                updated_keylist.push(update.recipient_did.clone());
                                KeylistUpdateResult::Success
                            }
                            KeylistUpdateAction::Remove => KeylistUpdateResult::NoChange,
                            KeylistUpdateAction::Unknown(_) => unreachable!(),
                        },
                    }
                }
            },
        })
        .collect();

    // Persist updated keylist, update confirmations if server error

    let confirmations = match connection_repository
        .update(Connection {
            keylist: updated_keylist,
            ..connection
        })
        .await
    {
        Ok(_) => confirmations,
        Err(_) => confirmations
            .into_iter()
            .map(|mut confirmation| {
                if confirmation.result != KeylistUpdateResult::ClientError {
                    confirmation.result = KeylistUpdateResult::ServerError
                }

                confirmation
            })
            .collect(),
    };

    // Build response

    let mediator_did = &state.diddoc.id;

    Ok(Message::build(
        format!("urn:uuid:{}", Uuid::new_v4()),
        KEYLIST_UPDATE_RESPONSE_2_0.to_string(),
        json!(KeylistUpdateResponseBody {
            updated: confirmations
        }),
    )
    .to(sender.clone())
    .from(mediator_did.clone())
    .finalize())
}

#[cfg(test)]
mod tests {
    use serde_json::Value;

    use super::*;

    use crate::{
        repository::stateful::coord::tests::MockConnectionRepository, web::handler::tests as global,
    };

    #[allow(clippy::needless_update)]
    fn setup(initial_connections: Vec<Connection>) -> Arc<AppState> {
        let (_, state) = global::setup();

        let mut state = match Arc::try_unwrap(state) {
            Ok(state) => state,
            Err(_) => panic!(),
        };

        state.repository = Some(AppStateRepository {
            connection_repository: Arc::new(MockConnectionRepository::from(initial_connections)),
            ..state.repository.unwrap()
        });

        Arc::new(state)
    }

    #[tokio::test]
    async fn test_keylist_update() {
        let state = setup(_initial_connections());

        // Prepare request

        let message = Message::build(
            "id_alice_keylist_update_request".to_owned(),
            "https://didcomm.org/coordinate-mediation/2.0/keylist-update".to_owned(),
            json!({
                "updates": [
                    {
                        "action": "remove",
                        "recipient_did": "did:key:alice_identity_pub1@alice_mediator"
                    },
                    {
                        "action": "add",
                        "recipient_did": "did:key:alice_identity_pub2@alice_mediator"
                    },
                ]
            }),
        )
        .header("return_route".into(), json!("all"))
        .to(global::_mediator_did(&state))
        .from(global::_edge_did())
        .finalize();

        // Process request

        let response = process_plain_keylist_update_message(Arc::clone(&state), message)
            .await
            .unwrap();

<<<<<<< HEAD
    response.into_response()
}

#[cfg(test)]
mod tests {
    use super::*;
    use did_utils::crypto::traits::{KeyMaterial, BYTES_LENGTH_32};

    #[test]
    fn test_generate_did_peer() {
        // Positive Test
        let (did_peer, auth_keys, agreem_keys) = generate_did_peer("example_endpoint".to_string());

        // Check if the generated DID Peer is not empty
        assert!(!did_peer.is_empty());

        // Check if auth_keys and agreem_keys have the right size
        assert_eq!(
            agreem_keys.public_key_bytes().unwrap().len(),
            BYTES_LENGTH_32
        );
        assert_eq!(
            agreem_keys.private_key_bytes().unwrap().len(),
            BYTES_LENGTH_32
        );
        assert_eq!(auth_keys.public_key_bytes().unwrap().len(), BYTES_LENGTH_32);
        assert_eq!(
            auth_keys.private_key_bytes().unwrap().len(),
            BYTES_LENGTH_32
        );
    }

    #[test]
    fn test_generate_did_peer_and_expand() {
        // Generate a did:peer address with a service endpoint
        let service_endpoint = "http://example.com/didcomm";
        let (did, _, _) = generate_did_peer(service_endpoint.to_string());

        // Expand the generated did:peer address to a DID document
        let did_method = DIDPeerMethod::default();
        let did_document = did_method.expand(&did).unwrap();

        // Check that the serviceEndpoint in the DID document matches the input
        assert_eq!(
            did_document.service.unwrap().first().map(|s| &s.service_endpoint),
            Some(service_endpoint.to_string()).as_ref()
=======
        // Assert metadata

        assert_eq!(response.type_, KEYLIST_UPDATE_RESPONSE_2_0);
        assert_eq!(response.from.unwrap(), global::_mediator_did(&state));
        assert_eq!(response.to.unwrap(), vec![global::_edge_did()]);

        // Assert updates

        assert_eq!(
            response.body,
            json!({
                "updated": [
                    {
                        "recipient_did": "did:key:alice_identity_pub1@alice_mediator",
                        "action": "remove",
                        "result": "success"
                    },
                    {
                        "recipient_did":"did:key:alice_identity_pub2@alice_mediator",
                        "action": "add",
                        "result": "success"
                    },
                ]
            })
        );

        // Assert repository state

        let AppStateRepository {
            connection_repository,
            ..
        } = state.repository.as_ref().unwrap();

        let connections = connection_repository.find_all().await.unwrap();
        assert_eq!(
            connections,
            serde_json::from_str::<Vec<Connection>>(
                r##"[
                    {
                        "_id": {
                            "$oid": "6580701fd2d92bb3cd291b2a"
                        },
                        "client_did": "did:key:z6MkfyTREjTxQ8hUwSwBPeDHf3uPL3qCjSSuNPwsyMpWUGH7",
                        "mediator_did": "did:web:alice-mediator.com:alice_mediator_pub",
                        "keylist": [
                            "did:key:alice_identity_pub2@alice_mediator"
                        ]
                    },
                    {
                        "_id": {
                            "$oid": "6580701fd2d92bb3cd291b2b"
                        },
                        "client_did": "did:key:other",
                        "mediator_did": "did:web:alice-mediator.com:alice_mediator_pub",
                        "keylist": []
                    }
                ]"##
            )
            .unwrap()
        );
    }

    #[tokio::test]
    async fn test_keylist_update_no_change() {
        let state = setup(_initial_connections());

        // Prepare request

        let message = Message::build(
            "id_alice_keylist_update_request".to_owned(),
            "https://didcomm.org/coordinate-mediation/2.0/keylist-update".to_owned(),
            json!({
                "updates": [
                    {
                        "action": "add",
                        "recipient_did": "did:key:alice_identity_pub1@alice_mediator"
                    },
                    {
                        "action": "remove",
                        "recipient_did": "did:key:alice_identity_pub2@alice_mediator"
                    },
                ]
            }),
        )
        .header("return_route".into(), json!("all"))
        .to(global::_mediator_did(&state))
        .from(global::_edge_did())
        .finalize();

        // Process request

        let response = process_plain_keylist_update_message(Arc::clone(&state), message)
            .await
            .unwrap();

        // Assert updates

        assert_eq!(
            response.body,
            json!({
                "updated": [
                    {
                        "recipient_did": "did:key:alice_identity_pub1@alice_mediator",
                        "action": "add",
                        "result": "no_change"
                    },
                    {
                        "recipient_did":"did:key:alice_identity_pub2@alice_mediator",
                        "action": "remove",
                        "result": "no_change"
                    },
                ]
            })
        );

        // Assert repository state

        let AppStateRepository {
            connection_repository,
            ..
        } = state.repository.as_ref().unwrap();

        let connections = connection_repository.find_all().await.unwrap();
        assert_eq!(connections, _initial_connections());
    }

    #[tokio::test]
    async fn test_keylist_update_duplicate_results_in_client_error() {
        let state = setup(_initial_connections());

        // Prepare request

        let message = Message::build(
            "id_alice_keylist_update_request".to_owned(),
            "https://didcomm.org/coordinate-mediation/2.0/keylist-update".to_owned(),
            json!({
                "updates": [
                    {
                        "action": "add",
                        "recipient_did": "did:key:alice_identity_pub1@alice_mediator"
                    },
                    {
                        "action": "remove",
                        "recipient_did": "did:key:alice_identity_pub1@alice_mediator"
                    },
                ]
            }),
        )
        .header("return_route".into(), json!("all"))
        .to(global::_mediator_did(&state))
        .from(global::_edge_did())
        .finalize();

        // Process request

        let response = process_plain_keylist_update_message(Arc::clone(&state), message)
            .await
            .unwrap();

        // Assert updates

        assert_eq!(
            response.body,
            json!({
                "updated": [
                    {
                        "recipient_did": "did:key:alice_identity_pub1@alice_mediator",
                        "action": "add",
                        "result": "client_error"
                    },
                    {
                        "recipient_did":"did:key:alice_identity_pub1@alice_mediator",
                        "action": "remove",
                        "result": "client_error"
                    },
                ]
            })
        );

        // Assert repository state

        let AppStateRepository {
            connection_repository,
            ..
        } = state.repository.as_ref().unwrap();

        let connections = connection_repository.find_all().await.unwrap();
        assert_eq!(connections, _initial_connections());
    }

    #[tokio::test]
    async fn test_keylist_update_unknown_action_results_in_client_error() {
        let state = setup(_initial_connections());

        // Prepare request

        let message = Message::build(
            "id_alice_keylist_update_request".to_owned(),
            "https://didcomm.org/coordinate-mediation/2.0/keylist-update".to_owned(),
            json!({
                "updates": [
                    {
                        "action": "unknown",
                        "recipient_did": "did:key:alice_identity_pub1@alice_mediator"
                    }
                ]
            }),
        )
        .header("return_route".into(), json!("all"))
        .to(global::_mediator_did(&state))
        .from(global::_edge_did())
        .finalize();

        // Process request

        let response = process_plain_keylist_update_message(Arc::clone(&state), message)
            .await
            .unwrap();

        // Assert updates

        assert_eq!(
            response.body,
            json!({
                "updated": [
                    {
                        "recipient_did": "did:key:alice_identity_pub1@alice_mediator",
                        "action": "unknown",
                        "result": "client_error"
                    }
                ]
            })
        );
    }

    #[tokio::test]
    async fn test_keylist_update_with_malformed_request() {
        let state = setup(_initial_connections());

        // Prepare request
        let message = Message::build(
            "id_alice_keylist_update_request".to_owned(),
            "https://didcomm.org/coordinate-mediation/2.0/keylist-update".to_owned(),
            json!("not-keylist-update-request"),
        )
        .header("return_route".into(), json!("all"))
        .to(global::_mediator_did(&state))
        .from(global::_edge_did())
        .finalize();

        // Process request
        let err = process_plain_keylist_update_message(Arc::clone(&state), message)
            .await
            .unwrap_err();

        // Assert issued error
        _assert_delegate_handler_err(
            err,
            StatusCode::BAD_REQUEST,
            MediationError::UnexpectedMessageFormat,
        )
        .await;
    }

    #[tokio::test]
    async fn test_keylist_update_unknown_sender_results_in_unauthorized_error() {
        let state = setup(
            serde_json::from_str(
                r##"[
                {
                    "_id": {
                        "$oid": "6580701fd2d92bb3cd291b2a"
                    },
                    "client_did": "did:key:alt",
                    "mediator_did": "did:web:alice-mediator.com:alice_mediator_pub",
                    "keylist": []
                }
            ]"##,
            )
            .unwrap(),
        );

        // Prepare request
        let message = Message::build(
            "id_alice_keylist_update_request".to_owned(),
            "https://didcomm.org/coordinate-mediation/2.0/keylist-update".to_owned(),
            json!({
                "updates": [
                    {
                        "action": "add",
                        "recipient_did": "did:key:alice_identity_pub1@alice_mediator"
                    }
                ]
            }),
        )
        .header("return_route".into(), json!("all"))
        .to(global::_mediator_did(&state))
        .from(global::_edge_did())
        .finalize();

        // Process request
        let err = process_plain_keylist_update_message(Arc::clone(&state), message)
            .await
            .unwrap_err();

        // Assert issued error
        _assert_delegate_handler_err(
            err,
            StatusCode::UNAUTHORIZED,
            MediationError::UncoordinatedSender,
        )
        .await;
    }

    //----------------------------------------------------------------------------------------------
    // Helpers -------------------------------------------------------------------------------------
    //----------------------------------------------------------------------------------------------

    fn _initial_connections() -> Vec<Connection> {
        serde_json::from_str(
            r##"[
                {
                    "_id": {
                        "$oid": "6580701fd2d92bb3cd291b2a"
                    },
                    "client_did": "did:key:z6MkfyTREjTxQ8hUwSwBPeDHf3uPL3qCjSSuNPwsyMpWUGH7",
                    "mediator_did": "did:web:alice-mediator.com:alice_mediator_pub",
                    "keylist": [
                        "did:key:alice_identity_pub1@alice_mediator"
                    ]
                },
                {
                    "_id": {
                        "$oid": "6580701fd2d92bb3cd291b2b"
                    },
                    "client_did": "did:key:other",
                    "mediator_did": "did:web:alice-mediator.com:alice_mediator_pub",
                    "keylist": []
                }
            ]"##,
        )
        .unwrap()
    }

    async fn _assert_delegate_handler_err(
        err: Response,
        status: StatusCode,
        mediation_error: MediationError,
    ) {
        assert_eq!(err.status(), status);

        let body = hyper::body::to_bytes(err.into_body()).await.unwrap();
        let body: Value = serde_json::from_slice(&body).unwrap();

        assert_eq!(
            json_canon::to_string(&body).unwrap(),
            json_canon::to_string(&mediation_error.json().0).unwrap()
>>>>>>> aef84925
        );
    }
}<|MERGE_RESOLUTION|>--- conflicted
+++ resolved
@@ -2,7 +2,6 @@
     http::StatusCode,
     response::{IntoResponse, Response},
 };
-<<<<<<< HEAD
 use did_utils::{
     crypto::{ed25519::Ed25519KeyPair, traits::Generate, x25519::X25519KeyPair},
     didcore::Service,
@@ -17,34 +16,22 @@
 
 use didcomm::Message;
 use mongodb::bson::{doc, oid::ObjectId};
-=======
-use didcomm::Message;
-use mongodb::bson::doc;
->>>>>>> aef84925
 use serde_json::json;
-use std::sync::Arc;
+use std::{sync::Arc, collections::HashMap};
 use uuid::Uuid;
 
 use crate::{
-<<<<<<< HEAD
     constant::{
         KEYLIST_UPDATE_2_0, KEYLIST_UPDATE_RESPONSE_2_0, MEDIATE_DENY_2_0, MEDIATE_GRANT_2_0,
     },
     model::stateful::coord::{
         entity::{Connection, Secrets, VerificationMaterial},
-        KeylistUpdate, KeylistUpdateAction, KeylistUpdateConfirmation, KeylistUpdateResponse,
+        KeylistUpdate, KeylistUpdateAction, KeylistUpdateConfirmation,KeylistUpdateBody, KeylistUpdateResponse,
         KeylistUpdateResponseBody, KeylistUpdateResult, MediationDeny, MediationGrant,
-=======
-    constant::KEYLIST_UPDATE_RESPONSE_2_0,
-    model::stateful::coord::{
-        entity::Connection, KeylistUpdateAction, KeylistUpdateBody, KeylistUpdateConfirmation,
-        KeylistUpdateResponseBody, KeylistUpdateResult,
->>>>>>> aef84925
     },
     web::{error::MediationError, AppState, AppStateRepository},
 };
 
-<<<<<<< HEAD
 /// Process a DIDComm mediate request
 pub async fn process_mediate_request(
     state: &AppState,
@@ -212,8 +199,6 @@
 }
 
 #[axum::debug_handler]
-=======
->>>>>>> aef84925
 pub async fn process_plain_keylist_update_message(
     state: Arc<AppState>,
     message: Message,
@@ -419,54 +404,6 @@
             .await
             .unwrap();
 
-<<<<<<< HEAD
-    response.into_response()
-}
-
-#[cfg(test)]
-mod tests {
-    use super::*;
-    use did_utils::crypto::traits::{KeyMaterial, BYTES_LENGTH_32};
-
-    #[test]
-    fn test_generate_did_peer() {
-        // Positive Test
-        let (did_peer, auth_keys, agreem_keys) = generate_did_peer("example_endpoint".to_string());
-
-        // Check if the generated DID Peer is not empty
-        assert!(!did_peer.is_empty());
-
-        // Check if auth_keys and agreem_keys have the right size
-        assert_eq!(
-            agreem_keys.public_key_bytes().unwrap().len(),
-            BYTES_LENGTH_32
-        );
-        assert_eq!(
-            agreem_keys.private_key_bytes().unwrap().len(),
-            BYTES_LENGTH_32
-        );
-        assert_eq!(auth_keys.public_key_bytes().unwrap().len(), BYTES_LENGTH_32);
-        assert_eq!(
-            auth_keys.private_key_bytes().unwrap().len(),
-            BYTES_LENGTH_32
-        );
-    }
-
-    #[test]
-    fn test_generate_did_peer_and_expand() {
-        // Generate a did:peer address with a service endpoint
-        let service_endpoint = "http://example.com/didcomm";
-        let (did, _, _) = generate_did_peer(service_endpoint.to_string());
-
-        // Expand the generated did:peer address to a DID document
-        let did_method = DIDPeerMethod::default();
-        let did_document = did_method.expand(&did).unwrap();
-
-        // Check that the serviceEndpoint in the DID document matches the input
-        assert_eq!(
-            did_document.service.unwrap().first().map(|s| &s.service_endpoint),
-            Some(service_endpoint.to_string()).as_ref()
-=======
         // Assert metadata
 
         assert_eq!(response.type_, KEYLIST_UPDATE_RESPONSE_2_0);
@@ -824,7 +761,49 @@
         assert_eq!(
             json_canon::to_string(&body).unwrap(),
             json_canon::to_string(&mediation_error.json().0).unwrap()
->>>>>>> aef84925
-        );
-    }
-}+        );
+    }
+
+    use did_utils::crypto::traits::{KeyMaterial, BYTES_LENGTH_32};
+
+    #[test]
+    fn test_generate_did_peer() {
+        // Positive Test
+        let (did_peer, auth_keys, agreem_keys) = generate_did_peer("example_endpoint".to_string());
+
+        // Check if the generated DID Peer is not empty
+        assert!(!did_peer.is_empty());
+
+        // Check if auth_keys and agreem_keys have the right size
+        assert_eq!(
+            agreem_keys.public_key_bytes().unwrap().len(),
+            BYTES_LENGTH_32
+        );
+        assert_eq!(
+            agreem_keys.private_key_bytes().unwrap().len(),
+            BYTES_LENGTH_32
+        );
+        assert_eq!(auth_keys.public_key_bytes().unwrap().len(), BYTES_LENGTH_32);
+        assert_eq!(
+            auth_keys.private_key_bytes().unwrap().len(),
+            BYTES_LENGTH_32
+        );
+    }
+
+    #[test]
+    fn test_generate_did_peer_and_expand() {
+        // Generate a did:peer address with a service endpoint
+        let service_endpoint = "http://example.com/didcomm";
+        let (did, _, _) = generate_did_peer(service_endpoint.to_string());
+
+        // Expand the generated did:peer address to a DID document
+        let did_method = DIDPeerMethod::default();
+        let did_document = did_method.expand(&did).unwrap();
+
+        // Check that the serviceEndpoint in the DID document matches the input
+        assert_eq!(
+            did_document.service.unwrap().first().map(|s| &s.service_endpoint),
+            Some(service_endpoint.to_string()).as_ref()
+        );
+    }
+}
