use axum::{
    http::StatusCode,
    response::{IntoResponse, Response},
};
use did_utils::{
    crypto::{Ed25519KeyPair, Generate, X25519KeyPair},
    didcore::Service,
    key_jwk::Jwk,
    methods::{DidPeer, Purpose, PurposedKey, ToMultikey},
};
use didcomm::Message;
use mongodb::bson::{doc, oid::ObjectId};
use serde_json::json;
use std::{collections::HashMap, sync::Arc};
use uuid::Uuid;

use crate::{
    constant::{KEYLIST_UPDATE_RESPONSE_2_0, MEDIATE_DENY_2_0, MEDIATE_GRANT_2_0},
<<<<<<< HEAD
    model::stateful::entity::{Connection, Secrets, VerificationMaterial},
=======
>>>>>>> 65cd9c30
    model::stateful::coord::{
        KeylistUpdateAction, KeylistUpdateBody, KeylistUpdateConfirmation,
        KeylistUpdateResponseBody, KeylistUpdateResult, MediationDeny, MediationGrant,
        MediationGrantBody,
    },
    model::stateful::entity::{Connection, Secrets, VerificationMaterial},
    web::{error::MediationError, AppState, AppStateRepository},
};

/// Process a DIDComm mediate request
pub async fn process_mediate_request(
    state: &AppState,
    plain_message: &Message,
) -> Result<Message, Response> {
    let mediator_did = &state.diddoc.id;

    let sender_did = plain_message
        .from
        .as_ref()
        .expect("should not panic as anonymous requests are rejected earlier");

    // Retrieve repository to connection entities

    let AppStateRepository {
        connection_repository,
        ..
    } = state
        .repository
        .as_ref()
        .expect("missing persistence layer");

    // If there is already mediation, send mediate deny
    if let Some(_connection) = connection_repository
        .find_one_by(doc! { "client_did": sender_did})
        .await
        .unwrap()
    {
        println!("Sending mediate deny.");
        return Ok(Message::build(
            format!("urn:uuid:{}", Uuid::new_v4()),
            MEDIATE_DENY_2_0.to_string(),
            json!(MediationDeny {
                id: format!("urn:uuid:{}", Uuid::new_v4()),
                message_type: MEDIATE_DENY_2_0.to_string(),
                ..Default::default()
            }),
        )
        .to(sender_did.clone())
        .from(mediator_did.clone())
        .finalize());
    } else {
        /* Issue mediate grant response */
        println!("Sending mediate grant.");
        // Create routing, store it and send mediation grant
        let (routing_did, auth_keys, agreem_keys) =
            generate_did_peer(state.public_domain.to_string());

        let AppStateRepository {
            secret_repository, ..
        } = state
            .repository
            .as_ref()
            .expect("missing persistence layer");

        let agreem_keys_jwk: Jwk = agreem_keys.try_into().expect("MediateRequestError");

        let agreem_keys_secret = Secrets {
            id: ObjectId::new(),
            kid: routing_did.clone(),
            type_: 1,
            verification_material: VerificationMaterial {
                format: 1,
                value: serde_json::to_value(agreem_keys_jwk).unwrap().to_string(),
            },
        };

        match secret_repository.store(agreem_keys_secret).await {
            Ok(_stored_connection) => {
                println!("Successfully stored connection.")
            }
            Err(error) => eprintln!("Error storing connection: {:?}", error),
        }

        let auth_keys_jwk: Jwk = auth_keys.try_into().expect("MediateRequestError");

        let auth_keys_secret = Secrets {
            id: ObjectId::new(),
            kid: routing_did.clone(),
            type_: 1,
            verification_material: VerificationMaterial {
                format: 1,
                value: serde_json::to_value(auth_keys_jwk).unwrap().to_string(),
            },
        };

        match secret_repository.store(auth_keys_secret).await {
            Ok(_stored_connection) => {
                println!("Successfully stored connection.")
            }
            Err(error) => eprintln!("Error storing connection: {:?}", error),
        }

        let mediation_grant = create_mediation_grant(&routing_did);

        let new_connection = Connection {
            id: None,
            client_did: sender_did.to_string(),
            mediator_did: mediator_did.to_string(),
            keylist: vec!["".to_string()],
            routing_did: routing_did,
        };

        // Use store_one to store the sample connection
        match connection_repository.store(new_connection).await {
            Ok(_stored_connection) => {
                println!("Successfully stored connection: ")
            }
            Err(error) => eprintln!("Error storing connection: {:?}", error),
        }

        Ok(Message::build(
            format!("urn:uuid:{}", Uuid::new_v4()),
            mediation_grant.message_type.clone(),
            json!(mediation_grant),
        )
        .to(sender_did.clone())
        .from(mediator_did.clone())
        .finalize())
    }
}

fn create_mediation_grant(routing_did: &str) -> MediationGrant {
    MediationGrant {
        id: format!("urn:uuid:{}", Uuid::new_v4()),
        message_type: MEDIATE_GRANT_2_0.to_string(),
        body: MediationGrantBody {
            routing_did: routing_did.to_string(),
        },
        ..Default::default()
    }
}

fn generate_did_peer(service_endpoint: String) -> (String, Ed25519KeyPair, X25519KeyPair) {
    // Generate keys
    let auth_keys = Ed25519KeyPair::new().unwrap();
    let agreem_keys = X25519KeyPair::new().unwrap();

    // Format them for did:peer
    let keys = vec![
        PurposedKey {
            purpose: Purpose::Encryption,
            public_key_multibase: auth_keys.to_multikey(),
        },
        PurposedKey {
            purpose: Purpose::Verification,
            public_key_multibase: agreem_keys.to_multikey(),
        },
    ];

    // Generate service
    let mut additional_properties = HashMap::new();
    additional_properties.insert("accept".to_string(), json!(["didcomm/v2"]));

    let services = vec![Service {
        id: String::from("#didcomm"),
        service_type: String::from("DIDCommMessaging"),
        service_endpoint: service_endpoint,
        additional_properties: Some(additional_properties),
    }];

    (
        DidPeer::create_did_peer_2(&keys, &services).unwrap(),
        auth_keys,
        agreem_keys,
    )
}

pub async fn process_plain_keylist_update_message(
    state: Arc<AppState>,
    message: Message,
) -> Result<Message, Response> {
    // Extract message sender

    let sender = message
        .from
        .expect("unpacking middleware failed to prevent anonymous senders");

    // Parse message body into keylist update

    let keylist_update_body: KeylistUpdateBody = match serde_json::from_value(message.body) {
        Ok(serialized) => serialized,
        Err(_) => {
            let response = (
                StatusCode::BAD_REQUEST,
                MediationError::UnexpectedMessageFormat.json(),
            );

            return Err(response.into_response());
        }
    };

    // Retrieve repository to connection entities

    let AppStateRepository {
        connection_repository,
        ..
    } = state
        .repository
        .as_ref()
        .expect("missing persistence layer");

    // Find connection for this keylist update

    let connection = match connection_repository
        .find_one_by(doc! { "client_did": &sender })
        .await
        .unwrap()
    {
        Some(connection) => connection,
        None => {
            let response = (
                StatusCode::UNAUTHORIZED,
                MediationError::UncoordinatedSender.json(),
            );

            return Err(response.into_response());
        }
    };

    // Prepare handles to relevant collections

    let mut updated_keylist = connection.keylist.clone();
    let updates = keylist_update_body.updates;

    // Closure to check if a specific key is duplicated across commands

    let key_is_duplicate = |recipient_did| {
        updates
            .iter()
            .filter(|e| &e.recipient_did == recipient_did)
            .count()
            > 1
    };

    // Perform updates to persist

    let confirmations: Vec<_> = updates
        .iter()
        .map(|update| KeylistUpdateConfirmation {
            recipient_did: update.recipient_did.clone(),
            action: update.action.clone(),
            result: {
                if let KeylistUpdateAction::Unknown(_) = &update.action {
                    KeylistUpdateResult::ClientError
                } else if key_is_duplicate(&update.recipient_did) {
                    KeylistUpdateResult::ClientError
                } else {
                    match connection
                        .keylist
                        .iter()
                        .position(|x| x == &update.recipient_did)
                    {
                        Some(index) => match &update.action {
                            KeylistUpdateAction::Add => KeylistUpdateResult::NoChange,
                            KeylistUpdateAction::Remove => {
                                updated_keylist.swap_remove(index);
                                KeylistUpdateResult::Success
                            }
                            KeylistUpdateAction::Unknown(_) => unreachable!(),
                        },
                        None => match &update.action {
                            KeylistUpdateAction::Add => {
                                updated_keylist.push(update.recipient_did.clone());
                                KeylistUpdateResult::Success
                            }
                            KeylistUpdateAction::Remove => KeylistUpdateResult::NoChange,
                            KeylistUpdateAction::Unknown(_) => unreachable!(),
                        },
                    }
                }
            },
        })
        .collect();

    // Persist updated keylist, update confirmations if server error

    let confirmations = match connection_repository
        .update(Connection {
            keylist: updated_keylist,
            ..connection
        })
        .await
    {
        Ok(_) => confirmations,
        Err(_) => confirmations
            .into_iter()
            .map(|mut confirmation| {
                if confirmation.result != KeylistUpdateResult::ClientError {
                    confirmation.result = KeylistUpdateResult::ServerError
                }

                confirmation
            })
            .collect(),
    };

    // Build response

    let mediator_did = &state.diddoc.id;

    Ok(Message::build(
        format!("urn:uuid:{}", Uuid::new_v4()),
        KEYLIST_UPDATE_RESPONSE_2_0.to_string(),
        json!(KeylistUpdateResponseBody {
            updated: confirmations
        }),
    )
    .to(sender.clone())
    .from(mediator_did.clone())
    .finalize())
}

#[cfg(test)]
mod tests {
    use serde_json::Value;

    use super::*;

    use crate::{
        repository::stateful::coord::tests::MockConnectionRepository, web::handler::tests as global,
    };

    #[allow(clippy::needless_update)]
    fn setup(initial_connections: Vec<Connection>) -> Arc<AppState> {
        let (_, state) = global::setup();

        let mut state = match Arc::try_unwrap(state) {
            Ok(state) => state,
            Err(_) => panic!(),
        };

        state.repository = Some(AppStateRepository {
            connection_repository: Arc::new(MockConnectionRepository::from(initial_connections)),
            ..state.repository.unwrap()
        });

        Arc::new(state)
    }

    #[tokio::test]
    async fn test_keylist_update() {
        let state = setup(_initial_connections());

        // Prepare request

        let message = Message::build(
            "id_alice_keylist_update_request".to_owned(),
            "https://didcomm.org/coordinate-mediation/2.0/keylist-update".to_owned(),
            json!({
                "updates": [
                    {
                        "action": "remove",
                        "recipient_did": "did:key:alice_identity_pub1@alice_mediator"
                    },
                    {
                        "action": "add",
                        "recipient_did": "did:key:alice_identity_pub2@alice_mediator"
                    },
                ]
            }),
        )
        .header("return_route".into(), json!("all"))
        .to(global::_mediator_did(&state))
        .from(global::_edge_did())
        .finalize();

        // Process request

        let response = process_plain_keylist_update_message(Arc::clone(&state), message)
            .await
            .unwrap();

        // Assert metadata

        assert_eq!(response.type_, KEYLIST_UPDATE_RESPONSE_2_0);
        assert_eq!(response.from.unwrap(), global::_mediator_did(&state));
        assert_eq!(response.to.unwrap(), vec![global::_edge_did()]);

        // Assert updates

        assert_eq!(
            response.body,
            json!({
                "updated": [
                    {
                        "recipient_did": "did:key:alice_identity_pub1@alice_mediator",
                        "action": "remove",
                        "result": "success"
                    },
                    {
                        "recipient_did":"did:key:alice_identity_pub2@alice_mediator",
                        "action": "add",
                        "result": "success"
                    },
                ]
            })
        );

        // Assert repository state

        let AppStateRepository {
            connection_repository,
            ..
        } = state.repository.as_ref().unwrap();

        let connections = connection_repository.find_all().await.unwrap();
        assert_eq!(
            connections,
            serde_json::from_str::<Vec<Connection>>(
                r##"[
                    {
                        "_id": {
                            "$oid": "6580701fd2d92bb3cd291b2a"
                        },
                        "client_did": "did:key:z6MkfyTREjTxQ8hUwSwBPeDHf3uPL3qCjSSuNPwsyMpWUGH7",
                        "mediator_did": "did:web:alice-mediator.com:alice_mediator_pub",
                        "routing_did": "did:key:generated",
                        "keylist": [
                            "did:key:alice_identity_pub2@alice_mediator"
                        ]
                    },
                    {
                        "_id": {
                            "$oid": "6580701fd2d92bb3cd291b2b"
                        },
                        "client_did": "did:key:other",
                        "mediator_did": "did:web:alice-mediator.com:alice_mediator_pub",
                        "routing_did": "did:key:generated",
                        "keylist": []
                    }
                ]"##
            )
            .unwrap()
        );
    }

    #[tokio::test]
    async fn test_keylist_update_no_change() {
        let state = setup(_initial_connections());

        // Prepare request

        let message = Message::build(
            "id_alice_keylist_update_request".to_owned(),
            "https://didcomm.org/coordinate-mediation/2.0/keylist-update".to_owned(),
            json!({
                "updates": [
                    {
                        "action": "add",
                        "recipient_did": "did:key:alice_identity_pub1@alice_mediator"
                    },
                    {
                        "action": "remove",
                        "recipient_did": "did:key:alice_identity_pub2@alice_mediator"
                    },
                ]
            }),
        )
        .header("return_route".into(), json!("all"))
        .to(global::_mediator_did(&state))
        .from(global::_edge_did())
        .finalize();

        // Process request

        let response = process_plain_keylist_update_message(Arc::clone(&state), message)
            .await
            .unwrap();

        // Assert updates

        assert_eq!(
            response.body,
            json!({
                "updated": [
                    {
                        "recipient_did": "did:key:alice_identity_pub1@alice_mediator",
                        "action": "add",
                        "result": "no_change"
                    },
                    {
                        "recipient_did":"did:key:alice_identity_pub2@alice_mediator",
                        "action": "remove",
                        "result": "no_change"
                    },
                ]
            })
        );

        // Assert repository state

        let AppStateRepository {
            connection_repository,
            ..
        } = state.repository.as_ref().unwrap();

        let connections = connection_repository.find_all().await.unwrap();
        assert_eq!(connections, _initial_connections());
    }

    #[tokio::test]
    async fn test_keylist_update_duplicate_results_in_client_error() {
        let state = setup(_initial_connections());

        // Prepare request

        let message = Message::build(
            "id_alice_keylist_update_request".to_owned(),
            "https://didcomm.org/coordinate-mediation/2.0/keylist-update".to_owned(),
            json!({
                "updates": [
                    {
                        "action": "add",
                        "recipient_did": "did:key:alice_identity_pub1@alice_mediator"
                    },
                    {
                        "action": "remove",
                        "recipient_did": "did:key:alice_identity_pub1@alice_mediator"
                    },
                ]
            }),
        )
        .header("return_route".into(), json!("all"))
        .to(global::_mediator_did(&state))
        .from(global::_edge_did())
        .finalize();

        // Process request

        let response = process_plain_keylist_update_message(Arc::clone(&state), message)
            .await
            .unwrap();

        // Assert updates

        assert_eq!(
            response.body,
            json!({
                "updated": [
                    {
                        "recipient_did": "did:key:alice_identity_pub1@alice_mediator",
                        "action": "add",
                        "result": "client_error"
                    },
                    {
                        "recipient_did":"did:key:alice_identity_pub1@alice_mediator",
                        "action": "remove",
                        "result": "client_error"
                    },
                ]
            })
        );

        // Assert repository state

        let AppStateRepository {
            connection_repository,
            ..
        } = state.repository.as_ref().unwrap();

        let connections = connection_repository.find_all().await.unwrap();
        assert_eq!(connections, _initial_connections());
    }

    #[tokio::test]
    async fn test_keylist_update_unknown_action_results_in_client_error() {
        let state = setup(_initial_connections());

        // Prepare request

        let message = Message::build(
            "id_alice_keylist_update_request".to_owned(),
            "https://didcomm.org/coordinate-mediation/2.0/keylist-update".to_owned(),
            json!({
                "updates": [
                    {
                        "action": "unknown",
                        "recipient_did": "did:key:alice_identity_pub1@alice_mediator"
                    }
                ]
            }),
        )
        .header("return_route".into(), json!("all"))
        .to(global::_mediator_did(&state))
        .from(global::_edge_did())
        .finalize();

        // Process request

        let response = process_plain_keylist_update_message(Arc::clone(&state), message)
            .await
            .unwrap();

        // Assert updates

        assert_eq!(
            response.body,
            json!({
                "updated": [
                    {
                        "recipient_did": "did:key:alice_identity_pub1@alice_mediator",
                        "action": "unknown",
                        "result": "client_error"
                    }
                ]
            })
        );
    }

    #[tokio::test]
    async fn test_keylist_update_with_malformed_request() {
        let state = setup(_initial_connections());

        // Prepare request
        let message = Message::build(
            "id_alice_keylist_update_request".to_owned(),
            "https://didcomm.org/coordinate-mediation/2.0/keylist-update".to_owned(),
            json!("not-keylist-update-request"),
        )
        .header("return_route".into(), json!("all"))
        .to(global::_mediator_did(&state))
        .from(global::_edge_did())
        .finalize();

        // Process request
        let err = process_plain_keylist_update_message(Arc::clone(&state), message)
            .await
            .unwrap_err();

        // Assert issued error
        _assert_delegate_handler_err(
            err,
            StatusCode::BAD_REQUEST,
            MediationError::UnexpectedMessageFormat,
        )
        .await;
    }

    #[tokio::test]
    async fn test_keylist_update_unknown_sender_results_in_unauthorized_error() {
        let state = setup(
            serde_json::from_str(
                r##"[
                {
                    "_id": {
                        "$oid": "6580701fd2d92bb3cd291b2a"
                    },
                    "client_did": "did:key:alt",
                    "mediator_did": "did:web:alice-mediator.com:alice_mediator_pub",
                    "routing_did": "did:key:generated",
                    "keylist": []
                }
            ]"##,
            )
            .unwrap(),
        );

        // Prepare request
        let message = Message::build(
            "id_alice_keylist_update_request".to_owned(),
            "https://didcomm.org/coordinate-mediation/2.0/keylist-update".to_owned(),
            json!({
                "updates": [
                    {
                        "action": "add",
                        "recipient_did": "did:key:alice_identity_pub1@alice_mediator"
                    }
                ]
            }),
        )
        .header("return_route".into(), json!("all"))
        .to(global::_mediator_did(&state))
        .from(global::_edge_did())
        .finalize();

        // Process request
        let err = process_plain_keylist_update_message(Arc::clone(&state), message)
            .await
            .unwrap_err();

        // Assert issued error
        _assert_delegate_handler_err(
            err,
            StatusCode::UNAUTHORIZED,
            MediationError::UncoordinatedSender,
        )
        .await;
    }

    //----------------------------------------------------------------------------------------------
    // Helpers -------------------------------------------------------------------------------------
    //----------------------------------------------------------------------------------------------

    fn _initial_connections() -> Vec<Connection> {
        serde_json::from_str(
            r##"[
                {
                    "_id": {
                        "$oid": "6580701fd2d92bb3cd291b2a"
                    },
                    "client_did": "did:key:z6MkfyTREjTxQ8hUwSwBPeDHf3uPL3qCjSSuNPwsyMpWUGH7",
                    "mediator_did": "did:web:alice-mediator.com:alice_mediator_pub",
                    "routing_did": "did:key:generated",
                    "keylist": [
                        "did:key:alice_identity_pub1@alice_mediator"
                    ]
                },
                {
                    "_id": {
                        "$oid": "6580701fd2d92bb3cd291b2b"
                    },
                    "client_did": "did:key:other",
                    "mediator_did": "did:web:alice-mediator.com:alice_mediator_pub",
                    "routing_did": "did:key:generated",
                    "keylist": []
                }
            ]"##,
        )
        .unwrap()
    }

    async fn _assert_delegate_handler_err(
        err: Response,
        status: StatusCode,
        mediation_error: MediationError,
    ) {
        assert_eq!(err.status(), status);

        let body = hyper::body::to_bytes(err.into_body()).await.unwrap();
        let body: Value = serde_json::from_slice(&body).unwrap();

        assert_eq!(
            json_canon::to_string(&body).unwrap(),
            json_canon::to_string(&mediation_error.json().0).unwrap()
        );
    }

    use did_utils::crypto::{KeyMaterial, BYTES_LENGTH_32};

    #[test]
    fn test_generate_did_peer() {
        // Positive Test
        let (did_peer, auth_keys, agreem_keys) = generate_did_peer("example_endpoint".to_string());

        // Check if the generated DID Peer is not empty
        assert!(!did_peer.is_empty());

        // Check if auth_keys and agreem_keys have the right size
        assert_eq!(
            agreem_keys.public_key_bytes().unwrap().len(),
            BYTES_LENGTH_32
        );
        assert_eq!(
            agreem_keys.private_key_bytes().unwrap().len(),
            BYTES_LENGTH_32
        );
        assert_eq!(auth_keys.public_key_bytes().unwrap().len(), BYTES_LENGTH_32);
        assert_eq!(
            auth_keys.private_key_bytes().unwrap().len(),
            BYTES_LENGTH_32
        );
    }

    #[test]
    fn test_generate_did_peer_and_expand() {
        // Generate a did:peer address with a service endpoint
        let service_endpoint = "http://example.com/didcomm";
        let (did, _, _) = generate_did_peer(service_endpoint.to_string());

        // Expand the generated did:peer address to a DID document
        let did_method = DidPeer::default();
        let did_document = did_method.expand(&did).unwrap();

        // Check that the serviceEndpoint in the DID document matches the input
        assert_eq!(
            did_document
                .service
                .unwrap()
                .first()
                .map(|s| &s.service_endpoint),
            Some(service_endpoint.to_string()).as_ref()
        );
    }
}<|MERGE_RESOLUTION|>--- conflicted
+++ resolved
@@ -16,10 +16,6 @@
 
 use crate::{
     constant::{KEYLIST_UPDATE_RESPONSE_2_0, MEDIATE_DENY_2_0, MEDIATE_GRANT_2_0},
-<<<<<<< HEAD
-    model::stateful::entity::{Connection, Secrets, VerificationMaterial},
-=======
->>>>>>> 65cd9c30
     model::stateful::coord::{
         KeylistUpdateAction, KeylistUpdateBody, KeylistUpdateConfirmation,
         KeylistUpdateResponseBody, KeylistUpdateResult, MediationDeny, MediationGrant,
