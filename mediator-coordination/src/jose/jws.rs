--- conflicted
+++ resolved
@@ -1,9 +1,5 @@
 use did_utils::{
-<<<<<<< HEAD
-    crypto::{CoreSign, Ed25519KeyPair},
-=======
     crypto::{CoreSign, Ed25519KeyPair, KeyMaterial},
->>>>>>> 23edb73e
     key_jwk::{Jwk, Key, OkpCurves},
 };
 use multibase::Base::Base64Url;
