--- conflicted
+++ resolved
@@ -56,17 +56,6 @@
     }
 
     fn mount(&self) -> Result<(), PluginError> {
-<<<<<<< HEAD
-        let _public_domain = std::env::var("SERVER_PUBLIC_DOMAIN").map_err(|_| {
-            tracing::error!("SERVER_PUBLIC_DOMAIN env variable required");
-            PluginError::InitError
-        })?;
-
-        let storage_dirpath = std::env::var("STORAGE_DIRPATH").map_err(|_| {
-            tracing::error!("STORAGE_DIRPATH env variable required");
-            PluginError::InitError
-        })?;
-=======
         // Load environment variables required for this plugin
 
         let MediatorCoordinationPluginEnv {
@@ -75,7 +64,6 @@
             mongo_dbn,
             ..
         } = load_plugin_env()?;
->>>>>>> 1bd894fb
 
         // Expect DID document from file system
 
@@ -100,26 +88,18 @@
 
     fn routes(&self) -> Router {
         let msg = "This should not occur following successful mounting.";
-<<<<<<< HEAD
-        let public_domain = std::env::var("SERVER_PUBLIC_DOMAIN").expect(msg);
-        let storage_dirpath = std::env::var("STORAGE_DIRPATH").expect(msg);
-=======
         let MediatorCoordinationPluginEnv {
             public_domain,
             storage_dirpath,
             mongo_uri,
             mongo_dbn,
         } = load_plugin_env().expect(msg);
->>>>>>> 1bd894fb
 
         // Load crypto identity
         let mut fs = StdFileSystem;
         let diddoc = util::read_diddoc(&fs, &storage_dirpath).expect(msg);
         let keystore = util::read_keystore(&mut fs, &storage_dirpath).expect(msg);
 
-<<<<<<< HEAD
-        web::routes(public_domain, diddoc, keystore)
-=======
         // Load connection to database
         let db = load_mongo_connector(&mongo_uri, &mongo_dbn).expect(msg);
 
@@ -130,7 +110,6 @@
 
         // Build router
         web::routes(public_domain, diddoc, keystore, Some(repository))
->>>>>>> 1bd894fb
     }
 }
 
