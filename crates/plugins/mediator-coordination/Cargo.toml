--- conflicted
+++ resolved
@@ -25,16 +25,13 @@
 axum = { workspace = true, features = ["macros"] }
 uuid = { workspace = true, features = ["v4"] }
 hyper = { workspace = true, features = ["full"] }
-<<<<<<< HEAD
 lazy_static.workspace = true
-=======
 jsonwebtoken = "9.3.0"
 jwt = "0.16.0"
 sha2.workspace = true
 hmac = "0.12.1"
 ed25519-dalek = "1.0"
-base64.workspace = true
->>>>>>> 45c14341
+
 
 [dev-dependencies]
 dotenv-flow = "0.15.0"
