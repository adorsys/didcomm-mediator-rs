use axum::Router;
use keystore::filesystem::StdFileSystem;
use plugin_api::{Plugin, PluginError};
use mongodb::{ options::ClientOptions, Client, Database};
use std::sync::Arc;

use crate::{
    repository::stateful::coord::{MongoConnectionRepository, MongoMessagesRepository, MongoSecretsRepository},
    util,
    web::{self, AppState, AppStateRepository},
};
#[derive(Default)]
pub struct MediatorCoordinationPlugin {
    env: Option<MediatorCoordinationPluginEnv>,
    db: Option<Database>,
}


struct MediatorCoordinationPluginEnv {
    public_domain: String,
    storage_dirpath: String,
    mongo_uri: String,
    mongo_dbn: String,
}

/// Loads environment variables required for this plugin
fn load_plugin_env() -> Result<MediatorCoordinationPluginEnv, PluginError> {
    let public_domain = std::env::var("SERVER_PUBLIC_DOMAIN").map_err(|_| { 
        tracing::error!("SERVER_PUBLIC_DOMAIN env variable required");
        PluginError::InitError
    })?;

    let storage_dirpath = std::env::var("STORAGE_DIRPATH").map_err(|_| {
        tracing::error!("STORAGE_DIRPATH env variable required");
        PluginError::InitError
    })?;

    let mongo_uri = std::env::var("MONGO_URI").map_err(|_| {
        tracing::error!("MONGO_URI env variable required");
        PluginError::InitError
    })?;

    let mongo_dbn = std::env::var("MONGO_DBN").map_err(|_| {
        tracing::error!("MONGO_DBN env variable required");
        PluginError::InitError
    })?;

    Ok(MediatorCoordinationPluginEnv {
        public_domain,
        storage_dirpath,
        mongo_uri,
        mongo_dbn,
    })
}

impl Plugin for MediatorCoordinationPlugin {
    fn name(&self) -> &'static str {
        "mediator_coordination"
    }

    fn mount(&mut self) -> Result<(), PluginError> {
        let env = load_plugin_env()?;

        // Expect DID document from file system
        if did_endpoint::validate_diddoc(&env.storage_dirpath).is_err() {
            tracing::error!("diddoc validation failed; is plugin did-endpoint mounted?");
            return Err(PluginError::InitError);
        }

        // Check connectivity to database
        let db = load_mongo_connector(&env.mongo_uri, &env.mongo_dbn)?;

        // Save the environment and MongoDB connection in the struct
        self.env = Some(env);
        self.db = Some(db);

        Ok(())
    }

    fn unmount(&self) -> Result<(), PluginError> {
        Ok(())
    }

    fn routes(&self) -> Router {
        // Ensure the plugin is properly mounted
        let env = self.env.as_ref().expect("Plugin not mounted");
        let db = self.db.as_ref().expect("Plugin not mounted");

        let msg = "This should not occur following successful mounting.";

        // Load crypto identity
        let mut fs = StdFileSystem;
        let diddoc = util::read_diddoc(&fs, &env.storage_dirpath).expect(msg);
        let keystore = util::read_keystore(&mut fs, &env.storage_dirpath).expect(msg);

        // Load persistence layer
        let repository = AppStateRepository {
<<<<<<< HEAD
            connection_repository: Arc::new(MongoConnectionRepository::from_db(&db)),
            secret_repository: Arc::new(MongoSecretsRepository::from_db(&db)),
            message_repository: Arc::new(MongoMessagesRepository::from_db(&db))
        
=======
            connection_repository: Arc::new(MongoConnectionRepository::from_db(db)),
            secret_repository: Arc::new(MongoSecretsRepository::from_db(db)),
>>>>>>> c81ea9cf
        };

        // Compile state
        let state = AppState::from(env.public_domain.clone(), diddoc, keystore, Some(repository)); 

        // Build router
        web::routes(Arc::new(state))
    }
}


fn load_mongo_connector(mongo_uri: &str, mongo_dbn: &str) -> Result<Database, PluginError> {
    let task = async {
        // Parse a connection string into an options struct.
        let client_options = ClientOptions::parse(mongo_uri).await.map_err(|_| {
            tracing::error!("Failed to parse Mongo URI");
            PluginError::InitError
        })?;

        // Get a handle to the deployment.
        let client = Client::with_options(client_options).map_err(|_| {
            tracing::error!("Failed to create MongoDB client");
            PluginError::InitError
        })?;

        // Get a handle to a database.
        Ok(client.database(mongo_dbn))
    };

    tokio::task::block_in_place(|| tokio::runtime::Handle::current().block_on(task))
}<|MERGE_RESOLUTION|>--- conflicted
+++ resolved
@@ -95,15 +95,11 @@
 
         // Load persistence layer
         let repository = AppStateRepository {
-<<<<<<< HEAD
+
             connection_repository: Arc::new(MongoConnectionRepository::from_db(&db)),
             secret_repository: Arc::new(MongoSecretsRepository::from_db(&db)),
             message_repository: Arc::new(MongoMessagesRepository::from_db(&db))
         
-=======
-            connection_repository: Arc::new(MongoConnectionRepository::from_db(db)),
-            secret_repository: Arc::new(MongoSecretsRepository::from_db(db)),
->>>>>>> c81ea9cf
         };
 
         // Compile state
