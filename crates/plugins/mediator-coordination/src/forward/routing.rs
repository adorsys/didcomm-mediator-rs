--- conflicted
+++ resolved
@@ -12,10 +12,7 @@
     model::stateful::entity::{Connection, RoutedMessage},
     web::{error::MediationError, AppState, AppStateRepository},
 };
-<<<<<<< HEAD
-=======
 use super::error::RoutingError;
->>>>>>> 3b045a2b
 
 /// Mediator receives forwarded messages, extract the next field in the message body, and the attachments in the message
 /// then stores the attachment with the next field as key for pickup
