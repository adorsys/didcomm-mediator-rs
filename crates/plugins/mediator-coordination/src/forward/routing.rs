--- conflicted
+++ resolved
@@ -5,11 +5,9 @@
 use mongodb::bson::doc;
 
 use crate::{
-<<<<<<< HEAD
-    model::stateful::entity::{Connection, RoutedMessage},
-=======
+
     model::stateful::entity::Messages,
->>>>>>> 85b771b6
+
     web::{error::MediationError, AppState, AppStateRepository},
 };
 
@@ -50,26 +48,6 @@
         }
     };
 
-<<<<<<< HEAD
-    // store unpacked payload with associated dids in the next field of body for routing
-    let receivering_dids = next;
-    for did in receivering_dids {
-        let messages = RoutedMessage {
-            id: None,
-            messages: payload.clone(),
-            recipient_did: did,
-        };
-        message_repository
-            .store(messages)
-            .await
-            .map_err(|_| MediationError::PersisenceError)
-            .unwrap();
-    }
-
-
- Ok(None)
-
-=======
     // check if receiver's did in mediator's keylist
     let keylist_entries = connection.keylist.iter().find(|keys| keys == &&client_did);
 
@@ -100,7 +78,7 @@
     }
 
     Ok(result.msg.to_owned())
->>>>>>> 85b771b6
+
 }
 
 #[cfg(test)]
@@ -108,14 +86,10 @@
     use std::{borrow::Borrow, sync::Arc};
 
     use crate::{
-<<<<<<< HEAD
-
-        constant::MEDIATE_FORWARD_2_0,
-        forward::ledger::{ALICE_DID_DOC, ALICE_SECRETS, MEDIATOR_DID_DOC},
-=======
+
         didcomm::bridge::LocalSecretsResolver,
         model::stateful::entity::Connection,
->>>>>>> 85b771b6
+
         repository::stateful::coord::tests::{
             MockConnectionRepository, MockMessagesRepository, MockSecretsRepository,
         },
@@ -128,12 +102,10 @@
 
     use did_utils::jwk::Jwk;
     use didcomm::{
-<<<<<<< HEAD
-        did::resolvers::ExampleDIDResolver, secrets::resolvers::ExampleSecretsResolver, Attachment, AttachmentData, JsonAttachmentData, Message, PackEncryptedOptions, UnpackOptions
-=======
+
         algorithms::AnonCryptAlg, protocols::routing::wrap_in_forward, secrets::SecretsResolver,
         Message, PackEncryptedOptions, UnpackOptions,
->>>>>>> 85b771b6
+
     };
     use serde_json::json;
     use uuid::Uuid;
@@ -160,8 +132,7 @@
 
         state
     }
-<<<<<<< HEAD
-=======
+
     fn _initial_connections() -> Vec<Connection> {
         let recipient_did = _recipient_did();
 
@@ -184,41 +155,11 @@
         serde_json::from_str(&connections).unwrap()
     }
 
->>>>>>> 85b771b6
     #[tokio::test]
     async fn test_mediator_forward_process() {
         _initial_connections();
         // simulate sender forwarding process
-<<<<<<< HEAD
-        let did_resolver =
-            ExampleDIDResolver::new(vec![MEDIATOR_DID_DOC.clone(), ALICE_DID_DOC.clone()]);
-        let secret_resolver = ExampleSecretsResolver::new(ALICE_SECRETS.clone());
-        const ALICE_DID: &str = "did:key:z6MkfyTREjTxQ8hUwSwBPeDHf3uPL3qCjSSuNPwsyMpWUGH7";
-        const MEDIATOR_DID: &str = "did:web:alice-mediator.com:alice_mediator_pub";
-        let id = Uuid::new_v4().to_string();
-
-        let plaintext_msg = Attachment {
-            id: None,
-            description: Some("A friendly reminder to take a break and enjoy some fresh air!".to_string()),
-            media_type: None,
-            data: AttachmentData::Json { value: JsonAttachmentData{json: json!("Hey there! Just wanted to remind you to step outside for a bit. A little fresh air can do wonders for your mood."), jws: None} },
-            filename: Some("reminder.txt".to_string()),
-            format: Some("mime_type".to_string()),
-            lastmod_time: None,
-            byte_count: None
-        };
-        
-        let forward_msg: Message = Message::build(
-
-            id,
-            MEDIATE_FORWARD_2_0.to_string(),
-            serde_json::json!({"next":["did:key:z6MkfyTREjTxQ8hUwSwBPeDHf3uPL3qCjSSuNPwsyMpWUGH7"]}),
-        )
-        .to(MEDIATOR_DID.to_owned())
-        .from(ALICE_DID.to_owned())
-        .attachment(plaintext_msg)
-
-=======
+
         let state = &setup();
         let msg = Message::build(
             Uuid::new_v4().to_string(),
@@ -227,7 +168,6 @@
         )
         .to(_recipient_did())
         .from(_sender_did())
->>>>>>> 85b771b6
         .finalize();
 
         let (packed_forward_msg, _metadata) = forward_msg
@@ -244,11 +184,7 @@
             .expect("Unable pack_encrypted");
         println!("Encryption metadata is\n{:?}\n", _metadata);
 
-<<<<<<< HEAD
-        // Mediator in action
-        let (payload, _) = Message::unpack(
-            &packed_forward_msg,
-=======
+
         // --- Sending message by Alice ---
         println!("Alice is sending message \n{}\n", msg);
 
@@ -265,7 +201,7 @@
         println!(" wraped in forward\n{}\n", msg);
         let (msg, _metadata) = Message::unpack(
             &msg,
->>>>>>> 85b771b6
+
             &state.did_resolver,
             &state.secrets_resolver,
             &UnpackOptions::default(),
@@ -308,12 +244,9 @@
             }"#,
         )
         .unwrap();
-<<<<<<< HEAD
-        mediator_forward_process(state, payload).await.ok();
-
-=======
+
 
         LocalSecretsResolver::new(&secret_id, &secret)
->>>>>>> 85b771b6
+
     }
 }