--- conflicted
+++ resolved
@@ -1,64 +1,3 @@
-<<<<<<< HEAD
-use std::fs;
-
-use didcomm::{Message, PackEncryptedOptions, UnpackOptions};
-
-use crate::web::{error::MediationError, AppState};
-
-struct MessageStore {
-    dirpath: String,
-}
-impl MessageStore {
-    fn persist_msg(&self, content: String, inode: String) {
-        fs::create_dir_all(&self.dirpath).unwrap();
-        let file = format!("{}/{}.json",&self.dirpath, inode,);
-        fs::write(file, content).unwrap();
-    }
-}
-
-
-pub async fn mediator_forward_process(
-    mediator_did: Option<&str>,
-    payload: &str,
-    state: &AppState,
-    store_dir_path: String,
-) -> Result<(), MediationError> {
-    // unpack encrypted payload message
-    let store = MessageStore { dirpath: store_dir_path };
-
-    let result = Message::unpack(
-        payload,
-        &state.did_resolver,
-        &state.secrets_resolver,
-        &UnpackOptions::default(),
-    )
-    .await;
-    {
-        match result {
-            Ok((unpack_msg, _)) => {
-                if unpack_msg.to.is_some() {
-                    let dids = Some(unpack_msg.clone().to).unwrap().unwrap();
-                    for did in dids {
-                        let (re_packed_msg, _) = unpack_msg
-                            .pack_encrypted(
-                                &did,
-                                mediator_did,
-                                None,
-                                &state.did_resolver,
-                                &state.secrets_resolver,
-                                &PackEncryptedOptions::default(),
-                            )
-                            .await
-                            .unwrap();
-
-                        store.persist_msg(serde_json::to_string_pretty(&re_packed_msg).unwrap(), did)
-                    }
-                }
-
-                Ok(())
-            }
-            Err(_) => Err(MediationError::MessageUnpackingFailure),
-=======
 
 
 use axum::response::{IntoResponse, Response};
@@ -108,7 +47,7 @@
                 MediationError::UncoordinatedSender.json(),
             );
             return Err(response.into_response());
->>>>>>> fe7e205c
+
         }
     };
 
@@ -126,11 +65,10 @@
             .map_err(|_| MediationError::PersisenceError)
             .unwrap();
     }
-<<<<<<< HEAD
-=======
+
 
     Ok(None)
->>>>>>> fe7e205c
+
 }
 
 #[cfg(test)]
@@ -138,15 +76,13 @@
     use std::{borrow::Borrow, sync::Arc};
 
     use crate::{
-<<<<<<< HEAD
-        repository::stateful::coord::tests::{MockConnectionRepository, MockSecretsRepository},
-=======
+
         constant::MEDIATE_FORWARD_2_0,
         forward::ledger::{ALICE_DID_DOC, ALICE_SECRETS, MEDIATOR_DID_DOC},
         repository::stateful::coord::tests::{
             MockConnectionRepository, MockMessagesRepository, MockSecretsRepository,
         },
->>>>>>> fe7e205c
+
         util::{self, MockFileSystem},
         web::AppStateRepository,
     };
@@ -180,7 +116,6 @@
 
         state
     }
-
     #[tokio::test]
     async fn test_mediator_forward_process() {
         // simulate sender forwarding process
@@ -195,23 +130,6 @@
             MEDIATE_FORWARD_2_0.to_string(),
             serde_json::json!({"next":["did:key:z6MkfyTREjTxQ8hUwSwBPeDHf3uPL3qCjSSuNPwsyMpWUGH7"]}),
         )
-<<<<<<< HEAD
-        .to("did:key:z6MkhaXgBZDvotDkL5257faiztiGiC2QtKLGpbnnEGta2doK".to_owned())
-        .from("did:key:z6MkhaXgBZDvotDkL5257faiztiGiC2QtKLGpbnnEGta2doK".to_owned())
-        .finalize();
-        let serialize_msg = serde_json::to_string(msg.clone().borrow());
-        let state = setup();
-
-        // case where  mediator did is not provided
-        let _pickup_msg = mediator_forward_process(
-            None,
-            serialize_msg.unwrap().as_str(),
-            &state,
-            "./msg".to_string(),
-        )
-        .await
-        .unwrap();
-=======
         .to(MEDIATOR_DID.to_owned())
         .from(ALICE_DID.to_owned())
         .finalize();
@@ -239,6 +157,6 @@
         .await
         .unwrap();
         mediator_forward_process(state, payload).await.ok();
->>>>>>> fe7e205c
+
     }
 }