--- conflicted
+++ resolved
@@ -1,8 +1,3 @@
-<<<<<<< HEAD
-
-use didcomm::Attachment;
-=======
->>>>>>> 14096c73
 /// Resources to map in a database.
 use mongodb::bson::oid::ObjectId;
 use serde::{Deserialize, Serialize};
@@ -34,11 +29,7 @@
     #[serde(rename = "_id")]
     #[serde(skip_serializing_if = "Option::is_none")]
     pub id: Option<ObjectId>,
-<<<<<<< HEAD
-    pub message:Value,
-=======
     pub message: Value,
->>>>>>> 14096c73
     pub recipient_did: String,
 }
 
