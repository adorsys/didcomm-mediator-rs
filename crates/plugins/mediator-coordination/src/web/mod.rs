pub(crate) mod coord;
pub mod error;
pub(crate) mod handler;
pub(crate) mod midlw;

pub use self::midlw::{unpack_didcomm_message, pack_response_message};

use axum::{middleware, routing::post, Router};
use database::Repository;
use did_utils::{didcore::Document, jwk::Jwk};
use keystore::KeyStore;
use std::sync::Arc;

use crate::{
    didcomm::bridge::{LocalDIDResolver, LocalSecretsResolver}, model::stateful::entity::{Connection, RoutedMessage, Secrets}, util
};

pub fn routes(state: Arc<AppState>) -> Router {
    Router::new()
        // Unified route for all DIDComm messages
        .route("/", post(handler::handle_mediator_requests))
        .route_layer(middleware::from_fn_with_state(
            state.clone(),
            midlw::unpack_didcomm_message,
        ))
        .with_state(state)
}

#[derive(Clone)]
#[allow(unused)]
pub struct AppState {
    // Metadata
    pub public_domain: String,

    // Crypto identity
<<<<<<< HEAD
    pub diddoc: Document,
    pub assertion_jwk: (String, Jwk),
=======
    pub(crate) diddoc: Document,
    assertion_jwk: (String, Jwk),
>>>>>>> b117b55a

    // DIDComm Resolvers
    pub(crate) did_resolver: LocalDIDResolver,
    pub(crate) secrets_resolver: LocalSecretsResolver,

    // Persistence layer
    pub(crate) repository: Option<AppStateRepository>,
}

#[derive(Clone)]
pub struct AppStateRepository {
    pub connection_repository: Arc<dyn Repository<Connection>>,
    pub secret_repository: Arc<dyn Repository<Secrets>>,
    pub message_repository: Arc<dyn Repository<RoutedMessage>>,
}

impl AppState {
    pub fn from(
        public_domain: String,
        diddoc: Document,
        keystore: KeyStore,
        repository: Option<AppStateRepository>,
    ) -> Self {
        let (did_url, assertion_pubkey) = util::extract_assertion_key(&diddoc)
            .expect("Failed to retrieve assertion key details from server DID document");
        let assertion_jwk = (
            did_url,
            keystore
                .find_keypair(&assertion_pubkey)
                .expect("Unsuccessful keystore search"),
        );

        let did_resolver = LocalDIDResolver::new(&diddoc);
        let secrets_resolver = {
            let (vm_id, jwk) = util::extract_agreement_key(&diddoc)
                .expect("Failed to retrieve agreement key details from server DID document");
            let secret = keystore
                .find_keypair(&jwk)
                .expect("Unsuccessful keystore search");
            LocalSecretsResolver::new(&vm_id, &secret)
        };

        Self {
            public_domain,
            diddoc,
            assertion_jwk,
            did_resolver,
            secrets_resolver,
            repository,
        }
    }
}<|MERGE_RESOLUTION|>--- conflicted
+++ resolved
@@ -18,7 +18,7 @@
 pub fn routes(state: Arc<AppState>) -> Router {
     Router::new()
         // Unified route for all DIDComm messages
-        .route("/", post(handler::handle_mediator_requests))
+        .route("/", post(handler::process_didcomm_message))
         .route_layer(middleware::from_fn_with_state(
             state.clone(),
             midlw::unpack_didcomm_message,
@@ -33,13 +33,8 @@
     pub public_domain: String,
 
     // Crypto identity
-<<<<<<< HEAD
     pub diddoc: Document,
     pub assertion_jwk: (String, Jwk),
-=======
-    pub(crate) diddoc: Document,
-    assertion_jwk: (String, Jwk),
->>>>>>> b117b55a
 
     // DIDComm Resolvers
     pub(crate) did_resolver: LocalDIDResolver,
