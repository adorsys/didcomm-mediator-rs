use axum::{
    extract::State,
    response::{IntoResponse, Response},
    Extension, Json,
};
use didcomm::Message;
use hyper::{header::CONTENT_TYPE, StatusCode};
use std::sync::Arc;

use crate::{
    constant::{DIDCOMM_ENCRYPTED_MIME_TYPE, KEYLIST_UPDATE_2_0, MEDIATE_REQUEST_2_0},
    web::{self, error::MediationError, AppState},
};

#[axum::debug_handler]
pub async fn process_didcomm_message(
    State(state): State<Arc<AppState>>,
    Extension(message): Extension<Message>,
) -> Response {
    // handle mediation request
    let delegate_response = match message.type_.as_str() {
        KEYLIST_UPDATE_2_0 => {
            web::coord::handler::stateful::process_plain_keylist_update_message(
                Arc::clone(&state),
                message,
            )
            .await
        }
        MEDIATE_REQUEST_2_0 => {
            web::coord::handler::stateful::process_mediate_request(&state, &message).await
        }
        _ => {
            let response = (
                StatusCode::BAD_REQUEST,
                MediationError::UnsupportedOperation.json(),
            );

            return response.into_response();
        }
    };

    process_response_from_delegate_handler(state, delegate_response).await
}

async fn process_response_from_delegate_handler(
    state: Arc<AppState>,
    response: Result<Message, Response>,
) -> Response {
    // Extract plain message or early return error response
    let plain_response_message = match response {
        Ok(message) => message,
        Err(response) => return response,
    };

    // Pack response message
    let packed_message = match web::midlw::pack_response_message(
        &plain_response_message,
        &state.did_resolver,
        &state.secrets_resolver,
    )
    .await
    {
        Ok(packed) => packed,
        Err(response) => return response,
    };

    // Build final response
    let response = (
        StatusCode::ACCEPTED,
        [(CONTENT_TYPE, DIDCOMM_ENCRYPTED_MIME_TYPE)],
        Json(packed_message),
    );

    response.into_response()
}

#[cfg(test)]
pub mod tests {
    use super::*;

    use axum::Router;
    use did_utils::jwk::Jwk;
    use didcomm::{
        error::Error as DidcommError, secrets::SecretsResolver, Message, PackEncryptedOptions,
        UnpackOptions,
    };

    use crate::{
        didcomm::bridge::LocalSecretsResolver,
<<<<<<< HEAD
        repository::stateful::tests::{MockConnectionRepository, MockSecretsRepository},
=======
        repository::stateful::coord::tests::{
            MockConnectionRepository, MockMessagesRepository, MockSecretsRepository,
        },
>>>>>>> 4805e0b3
        util::{self, MockFileSystem},
        web::{self, AppStateRepository},
    };

    pub fn setup() -> (Router, Arc<AppState>) {
        let public_domain = String::from("http://alice-mediator.com");

        let mut mock_fs = MockFileSystem;
        let diddoc = util::read_diddoc(&mock_fs, "").unwrap();
        let keystore = util::read_keystore(&mut mock_fs, "").unwrap();

        let repository = AppStateRepository {
            connection_repository: Arc::new(MockConnectionRepository::from(vec![])),
            secret_repository: Arc::new(MockSecretsRepository::from(vec![])),
            message_repository: Arc::new(MockMessagesRepository::from(vec![])),
        };

        let state = Arc::new(AppState::from(
            public_domain,
            diddoc,
            keystore,
            Some(repository),
        ));
        let app = web::routes(Arc::clone(&state));

        (app, state)
    }

    pub fn _mediator_did(state: &AppState) -> String {
        state.diddoc.id.clone()
    }

    pub fn _edge_did() -> String {
        "did:key:z6MkfyTREjTxQ8hUwSwBPeDHf3uPL3qCjSSuNPwsyMpWUGH7".to_string()
    }

    pub fn _edge_signing_secrets_resolver() -> impl SecretsResolver {
        let secret_id = "did:key:z6MkfyTREjTxQ8hUwSwBPeDHf3uPL3qCjSSuNPwsyMpWUGH7#z6MkfyTREjTxQ8hUwSwBPeDHf3uPL3qCjSSuNPwsyMpWUGH7";
        let secret: Jwk = serde_json::from_str(
            r#"{
                "kty": "OKP",
                "crv": "Ed25519",
                "d": "UXBdR4u4bnHHEaDK-dqE04DIMvegx9_ZOjm--eGqHiI",
                "x": "Fpf4juyZWYUNmC8Bv87MmFLDWApxqOYYZUhWyiD7lSo"
            }"#,
        )
        .unwrap();

        LocalSecretsResolver::new(secret_id, &secret)
    }

    pub fn _edge_secrets_resolver() -> impl SecretsResolver {
        let secret_id = "did:key:z6MkfyTREjTxQ8hUwSwBPeDHf3uPL3qCjSSuNPwsyMpWUGH7#z6LSbuUXWSgPfpiDBjUK6E7yiCKMN2eKJsXn5b55ZgqGz6Mr";
        let secret: Jwk = serde_json::from_str(
            r#"{
                "kty": "OKP",
                "crv": "X25519",
                "x": "A2gufB762KKDkbTX0usDbekRJ-_PPBeVhc2gNgjpswU",
                "d": "oItI6Jx-anGyhiDJIXtVAhzugOha05s-7_a5_CTs_V4"
            }"#,
        )
        .unwrap();

        LocalSecretsResolver::new(secret_id, &secret)
    }

    pub async fn _edge_pack_message(
        state: &AppState,
        msg: &Message,
        from: Option<String>,
        to: String,
    ) -> Result<String, DidcommError> {
        let (packed, _) = msg
            .pack_encrypted(
                &to,
                from.as_deref(),
                None,
                &state.did_resolver,
                &_edge_secrets_resolver(),
                &PackEncryptedOptions::default(),
            )
            .await?;

        Ok(packed)
    }

    pub async fn _edge_unpack_message(
        state: &AppState,
        msg: &str,
    ) -> Result<Message, DidcommError> {
        let (unpacked, _) = Message::unpack(
            msg,
            &state.did_resolver,
            &_edge_secrets_resolver(),
            &UnpackOptions::default(),
        )
        .await
        .expect("Unable to unpack");

        Ok(unpacked)
    }
}

#[cfg(test)]
mod tests2 {
    use super::{tests as global, *};
    use crate::{
        constant::KEYLIST_UPDATE_RESPONSE_2_0,
        repository::stateful::tests::MockConnectionRepository,
        web::{self, AppStateRepository},
    };

    use axum::{
        body::Body,
        http::{Method, Request},
        Router,
    };
    use serde_json::{json, Value};
    use tower::ServiceExt;

    #[allow(clippy::needless_update)]
    pub fn setup() -> (Router, Arc<AppState>) {
        let (_, state) = global::setup();

        let mut state = match Arc::try_unwrap(state) {
            Ok(state) => state,
            Err(_) => panic!(),
        };

        state.repository = Some(AppStateRepository {
            connection_repository: Arc::new(MockConnectionRepository::from(
                serde_json::from_str(
                    r##"[
                    {
                        "_id": {
                            "$oid": "6580701fd2d92bb3cd291b2a"
                        },
                        "client_did": "did:key:z6MkfyTREjTxQ8hUwSwBPeDHf3uPL3qCjSSuNPwsyMpWUGH7",
                        "mediator_did": "did:web:alice-mediator.com:alice_mediator_pub",
                        "routing_did": "did:key:generated",
                        "keylist": [
                            "did:key:alice_identity_pub1@alice_mediator"
                        ]
                    }
                ]"##,
                )
                .unwrap(),
            )),
            ..state.repository.unwrap()
        });

        let state = Arc::new(state);
        let app = web::routes(Arc::clone(&state));

        (app, state)
    }

    #[tokio::test]
    async fn test_keylist_update_via_didcomm() {
        let (app, state) = setup();

        // Build message
        let msg = Message::build(
            "id_alice_keylist_update_request".to_owned(),
            "https://didcomm.org/coordinate-mediation/2.0/keylist-update".to_owned(),
            json!({
                "updates": [
                    {
                        "action": "remove",
                        "recipient_did": "did:key:alice_identity_pub1@alice_mediator"
                    },
                    {
                        "action": "add",
                        "recipient_did": "did:key:alice_identity_pub2@alice_mediator"
                    },
                ]
            }),
        )
        .header("return_route".into(), json!("all"))
        .to(global::_mediator_did(&state))
        .from(global::_edge_did())
        .finalize();

        // Encrypt message for mediator
        let packed_msg = global::_edge_pack_message(
            &state,
            &msg,
            Some(global::_edge_did()),
            global::_mediator_did(&state),
        )
        .await
        .unwrap();

        // Send request
        let response = app
            .oneshot(
                Request::builder()
                    .uri(String::from("/"))
                    .method(Method::POST)
                    .header(CONTENT_TYPE, DIDCOMM_ENCRYPTED_MIME_TYPE)
                    .body(Body::from(packed_msg))
                    .unwrap(),
            )
            .await
            .unwrap();

        // Assert response's metadata
        assert_eq!(response.status(), StatusCode::ACCEPTED);
        assert_eq!(
            response.headers().get(CONTENT_TYPE).unwrap(),
            DIDCOMM_ENCRYPTED_MIME_TYPE
        );

        // Parse response's body
        let body = hyper::body::to_bytes(response.into_body()).await.unwrap();
        let body: Value = serde_json::from_slice(&body).unwrap();
        let response = serde_json::to_string(&body).unwrap();

        // Decrypt response
        let response: Message = global::_edge_unpack_message(&state, &response)
            .await
            .unwrap();

        // Assert metadata
        assert_eq!(response.type_, KEYLIST_UPDATE_RESPONSE_2_0);
        assert_eq!(response.from.unwrap(), global::_mediator_did(&state));
        assert_eq!(response.to.unwrap(), vec![global::_edge_did()]);

        // Assert updates
        assert_eq!(
            response.body,
            json!({
                "updated": [
                    {
                        "recipient_did": "did:key:alice_identity_pub1@alice_mediator",
                        "action": "remove",
                        "result": "success"
                    },
                    {
                        "recipient_did":"did:key:alice_identity_pub2@alice_mediator",
                        "action": "add",
                        "result": "success"
                    },
                ]
            })
        );
    }
}<|MERGE_RESOLUTION|>--- conflicted
+++ resolved
@@ -87,13 +87,9 @@
 
     use crate::{
         didcomm::bridge::LocalSecretsResolver,
-<<<<<<< HEAD
-        repository::stateful::tests::{MockConnectionRepository, MockSecretsRepository},
-=======
-        repository::stateful::coord::tests::{
+        repository::stateful::tests::{ 
             MockConnectionRepository, MockMessagesRepository, MockSecretsRepository,
         },
->>>>>>> 4805e0b3
         util::{self, MockFileSystem},
         web::{self, AppStateRepository},
     };
@@ -108,7 +104,7 @@
         let repository = AppStateRepository {
             connection_repository: Arc::new(MockConnectionRepository::from(vec![])),
             secret_repository: Arc::new(MockSecretsRepository::from(vec![])),
-            message_repository: Arc::new(MockMessagesRepository::from(vec![])),
+            message_repository: Arc::new(MockMessagesRepository::from(vec![])), // Merged from origin
         };
 
         let state = Arc::new(AppState::from(
@@ -197,6 +193,7 @@
     }
 }
 
+
 #[cfg(test)]
 mod tests2 {
     use super::{tests as global, *};
