use axum::{
    extract::State,
    response::{IntoResponse, Response},
    Extension, Json,
};
use didcomm::Message;
use hyper::{header::CONTENT_TYPE, StatusCode};
use std::sync::Arc;

use crate::{
    constant::{
        DIDCOMM_ENCRYPTED_MIME_TYPE, KEYLIST_QUERY_2_0, KEYLIST_UPDATE_2_0, MEDIATE_FORWARD_2_0, MEDIATE_REQUEST_2_0
    },
    forward::routing::mediator_forward_process,
    web::{self, error::MediationError, AppState},
};

#[axum::debug_handler]
pub async fn process_didcomm_message(
    State(state): State<Arc<AppState>>,
    Extension(message): Extension<Message>,
) -> Response {
    let delegate_response = match message.type_.as_str() {
        KEYLIST_UPDATE_2_0 => {
            web::coord::handler::stateful::process_plain_keylist_update_message(
                Arc::clone(&state),
                message,
            )
            .await
        }
        KEYLIST_QUERY_2_0 => {
            web::coord::handler::stateful::process_plain_keylist_query_message(
                Arc::clone(&state),
                message,
            )
            .await
        }
        MEDIATE_REQUEST_2_0 => {
            web::coord::handler::stateful::process_mediate_request(&state, &message).await
        }
        MEDIATE_FORWARD_2_0 => mediator_forward_process(&state, message).await,
        _ => {
            let response = (
                StatusCode::BAD_REQUEST,
                MediationError::UnsupportedOperation.json(),
            );

            return response.into_response();
        }
    };

    process_response_from_delegate_handler(state, delegate_response).await
}

async fn process_response_from_delegate_handler(
    state: Arc<AppState>,
    response: Result<Option<Message>, Response>,
) -> Response {
    // Extract plain message or early return error response
    let plain_response_message = match response {
        Ok(message) => message,
        Err(response) => return response,
    };

    // Pack response message
    let packed_message = match web::midlw::pack_response_message(
        &plain_response_message.unwrap(),
        &state.did_resolver,
        &state.secrets_resolver,
    )
    .await
    {
        Ok(packed) => packed,
        Err(response) => return response,
    };

    // Build final response
    let response = (
        StatusCode::ACCEPTED,
        [(CONTENT_TYPE, DIDCOMM_ENCRYPTED_MIME_TYPE)],
        Json(packed_message),
    );

    response.into_response()
}

#[cfg(test)]
pub mod tests {
    use super::*;

    use axum::Router;
    use did_utils::jwk::Jwk;
    use didcomm::{
        error::Error as DidcommError, secrets::SecretsResolver, Message, PackEncryptedOptions,
        UnpackOptions,
    };

    use crate::{
        didcomm::bridge::LocalSecretsResolver,
<<<<<<< HEAD
        repository::stateful::coord::tests::{
=======
        repository::stateful::tests::{
>>>>>>> 0c57bbbf
            MockConnectionRepository, MockMessagesRepository, MockSecretsRepository,
        },
        util::{self, MockFileSystem},
        web::{self, AppStateRepository},
    };

    pub fn setup() -> (Router, Arc<AppState>) {
        let public_domain = String::from("http://alice-mediator.com");

        let mut mock_fs = MockFileSystem;
        let diddoc = util::read_diddoc(&mock_fs, "").unwrap();
        let keystore = util::read_keystore(&mut mock_fs, "").unwrap();

        let repository = AppStateRepository {
            connection_repository: Arc::new(MockConnectionRepository::from(vec![])),
            secret_repository: Arc::new(MockSecretsRepository::from(vec![])),
            message_repository: Arc::new(MockMessagesRepository::from(vec![])),
        };

        let state = Arc::new(AppState::from(
            public_domain,
            diddoc,
            keystore,
            Some(repository),
        ));
        let app = web::routes(Arc::clone(&state));

        (app, state)
    }

    pub fn _mediator_did(state: &AppState) -> String {
        state.diddoc.id.clone()
    }

    pub fn _edge_did() -> String {
        "did:key:z6MkfyTREjTxQ8hUwSwBPeDHf3uPL3qCjSSuNPwsyMpWUGH7".to_string()
    }

    pub fn _edge_signing_secrets_resolver() -> impl SecretsResolver {
        let secret_id = "did:key:z6MkfyTREjTxQ8hUwSwBPeDHf3uPL3qCjSSuNPwsyMpWUGH7#z6MkfyTREjTxQ8hUwSwBPeDHf3uPL3qCjSSuNPwsyMpWUGH7";
        let secret: Jwk = serde_json::from_str(
            r#"{
                "kty": "OKP",
                "crv": "Ed25519",
                "d": "UXBdR4u4bnHHEaDK-dqE04DIMvegx9_ZOjm--eGqHiI",
                "x": "Fpf4juyZWYUNmC8Bv87MmFLDWApxqOYYZUhWyiD7lSo"
            }"#,
        )
        .unwrap();

        LocalSecretsResolver::new(secret_id, &secret)
    }

    pub fn _edge_secrets_resolver() -> impl SecretsResolver {
        let secret_id = "did:key:z6MkfyTREjTxQ8hUwSwBPeDHf3uPL3qCjSSuNPwsyMpWUGH7#z6LSbuUXWSgPfpiDBjUK6E7yiCKMN2eKJsXn5b55ZgqGz6Mr";
        let secret: Jwk = serde_json::from_str(
            r#"{
                "kty": "OKP",
                "crv": "X25519",
                "x": "A2gufB762KKDkbTX0usDbekRJ-_PPBeVhc2gNgjpswU",
                "d": "oItI6Jx-anGyhiDJIXtVAhzugOha05s-7_a5_CTs_V4"
            }"#,
        )
        .unwrap();

        LocalSecretsResolver::new(secret_id, &secret)
    }

    pub async fn _edge_pack_message(
        state: &AppState,
        msg: &Message,
        from: Option<String>,
        to: String,
    ) -> Result<String, DidcommError> {
        let (packed, _) = msg
            .pack_encrypted(
                &to,
                from.as_deref(),
                None,
                &state.did_resolver,
                &_edge_secrets_resolver(),
                &PackEncryptedOptions::default(),
            )
            .await?;

        Ok(packed)
    }

    pub async fn _edge_unpack_message(
        state: &AppState,
        msg: &str,
    ) -> Result<Message, DidcommError> {
        let (unpacked, _) = Message::unpack(
            msg,
            &state.did_resolver,
            &_edge_secrets_resolver(),
            &UnpackOptions::default(),
        )
        .await
        .expect("Unable to unpack");

        Ok(unpacked)
    }
}

#[cfg(test)]
mod tests2 {
    use super::{tests as global, *};
    use crate::{
<<<<<<< HEAD
        constant::{KEYLIST_UPDATE_RESPONSE_2_0, MEDIATE_GRANT_2_0},
        repository::stateful::coord::tests::MockConnectionRepository,
=======
        constant::KEYLIST_UPDATE_RESPONSE_2_0,
        repository::stateful::tests::MockConnectionRepository,
>>>>>>> 0c57bbbf
        web::{self, AppStateRepository},
    };

    use axum::{
        body::Body,
        http::{Method, Request},
        Router,
    };
    use mongodb::bson::doc;
    use serde_json::{json, Value};
    use tower::ServiceExt;

    #[allow(clippy::needless_update)]
    pub fn setup() -> (Router, Arc<AppState>) {
        let (_, state) = global::setup();

        let mut state = match Arc::try_unwrap(state) {
            Ok(state) => state,
            Err(_) => panic!(),
        };

        state.repository = Some(AppStateRepository {
            connection_repository: Arc::new(MockConnectionRepository::from(
                serde_json::from_str(
                    r##"[
                      {
                        "_id": {
                            "$oid": "6580701fd2d92bb3cd291b2a"
                        },
                        "client_did": "did:key:z6MkfyTREjTxQ8hUwSwBPeDHf3uPL3qCjSSuNPwsyMpWUGH7",
                        "mediator_did": "did:web:alice-mediator.com:alice_mediator_pub",
                        "routing_did": "did:key:generated",
                        "keylist": [
                            "did:key:alice_identity_pub1@alice_mediator"
                        ]
                    }
                ]"##,
                )
                .unwrap(),
            )),
            ..state.repository.unwrap()
        });

        let state = Arc::new(state);
        let app = web::routes(Arc::clone(&state));

        (app, state)
    }

    #[tokio::test]
    async fn test_keylist_update_via_didcomm() {
        let (app, state) = setup();

        // Build message
        let msg = Message::build(
            "id_alice_keylist_update_request".to_owned(),
            "https://didcomm.org/coordinate-mediation/2.0/keylist-update".to_owned(),
            json!({
                "updates": [
                    {
                        "action": "remove",
                        "recipient_did": "did:key:alice_identity_pub1@alice_mediator"
                    },
                    {
                        "action": "add",
                        "recipient_did": "did:key:alice_identity_pub2@alice_mediator"
                    },
                ]
            }),
        )
        .header("return_route".into(), json!("all"))
        .to(global::_mediator_did(&state))
        .from(global::_edge_did())
        .finalize();

        // Encrypt message for mediator
        let packed_msg = global::_edge_pack_message(
            &state,
            &msg,
            Some(global::_edge_did()),
            global::_mediator_did(&state),
        )
        .await
        .unwrap();

        // Send request
        let response = app
            .oneshot(
                Request::builder()
                    .uri(String::from("/mediate"))
                    .method(Method::POST)
                    .header(CONTENT_TYPE, DIDCOMM_ENCRYPTED_MIME_TYPE)
                    .body(Body::from(packed_msg))
                    .unwrap(),
            )
            .await
            .unwrap();

        // Assert response's metadata
        assert_eq!(response.status(), StatusCode::ACCEPTED);
        assert_eq!(
            response.headers().get(CONTENT_TYPE).unwrap(),
            DIDCOMM_ENCRYPTED_MIME_TYPE
        );

        // Parse response's body
        let body = hyper::body::to_bytes(response.into_body()).await.unwrap();
        let body: Value = serde_json::from_slice(&body).unwrap();
        let response = serde_json::to_string(&body).unwrap();

        // Decrypt response
        let response: Message = global::_edge_unpack_message(&state, &response)
            .await
            .unwrap();

        // Assert metadata
        assert_eq!(response.type_, KEYLIST_UPDATE_RESPONSE_2_0);
        assert_eq!(response.from.unwrap(), global::_mediator_did(&state));
        assert_eq!(response.to.unwrap(), vec![global::_edge_did()]);

        // Assert updates
        assert_eq!(
            response.body,
            json!({
                "updated": [
                    {
                        "recipient_did": "did:key:alice_identity_pub1@alice_mediator",
                        "action": "remove",
                        "result": "success"
                    },
                    {
                        "recipient_did":"did:key:alice_identity_pub2@alice_mediator",
                        "action": "add",
                        "result": "success"
                    },
                ]
            })
        );
    }
    #[tokio::test]
    async fn test_mediate_request() {
        let (app, state) = setup();

        // Build message
        let msg = Message::build(
            "urn:uuid:8f8208ae-6e16-4275-bde8-7b7cb81ffa59".to_owned(),
            "https://didcomm.org/coordinate-mediation/2.0/mediate-request".to_owned(),
            json!({}),
        )
        .header("return_route".into(), json!("all"))
        .to(global::_mediator_did(&state))
        .from(global::_edge_did())
        .finalize();

        // Encrypt message for mediator

        let packed_msg = global::_edge_pack_message(
            &state,
            &msg,
            Some(global::_edge_did()),
            global::_mediator_did(&state),
        )
        .await
        .unwrap();
   
        // Send request
        let response = app
            .oneshot(
                Request::builder()
                    .uri(String::from("/mediate"))
                    .method(Method::POST)
                    .header(CONTENT_TYPE, DIDCOMM_ENCRYPTED_MIME_TYPE)
                    .body(Body::from(packed_msg))
                    .unwrap(),
            )
            .await
            .unwrap();

        // Assert response's metadata
        assert_eq!(response.status(), StatusCode::ACCEPTED);
        assert_eq!(
            response.headers().get(CONTENT_TYPE).unwrap(),
            DIDCOMM_ENCRYPTED_MIME_TYPE
        );

        // Parse response's body
        let body = hyper::body::to_bytes(response.into_body()).await.unwrap();
        let body: Value = serde_json::from_slice(&body).unwrap();
        let response = serde_json::to_string(&body).unwrap();

        // Decrypt response
        let response: Message = global::_edge_unpack_message(&state, &response)
            .await
            .unwrap();

        // Assert metadata
        assert_eq!(response.type_, MEDIATE_GRANT_2_0);
        assert_eq!(response.from.unwrap(), global::_mediator_did(&state));
        assert_eq!(response.to.unwrap(), vec![global::_edge_did()]);

        // Assert updates
        // assert_eq!(
        //     response.body,
        //     json!({
        //         "updated": [
        //             {
        //                 "recipient_did": "did:key:alice_identity_pub1@alice_mediator",
        //                 "action": "remove",
        //                 "result": "success"
        //             },
        //             {
        //                 "recipient_did":"did:key:alice_identity_pub2@alice_mediator",
        //                 "action": "add",
        //                 "result": "success"
        //             },
        //         ]
        //     })
        // );
    }
    #[tokio::test]
    async fn test_keylist_query_success() {
        let state = setup();

        // Prepare request
        let message = Message::build(
            "id_alice_keylist_query".to_owned(),
            "https://didcomm.org/coordinate-mediation/2.0/keylist-query".to_owned(),
            json!({}),
        )
        .to(global::_mediator_did(&state.1))
        .from(global::_edge_did())
        .finalize();

        // Encrypt message for mediator
        let packed_msg = global::_edge_pack_message(
            &state.1,
            &message,
            Some(global::_edge_did()),
            global::_mediator_did(&state.1),
        )
        .await
        .unwrap();

        println!("{}", packed_msg);
    }
}<|MERGE_RESOLUTION|>--- conflicted
+++ resolved
@@ -9,7 +9,8 @@
 
 use crate::{
     constant::{
-        DIDCOMM_ENCRYPTED_MIME_TYPE, KEYLIST_QUERY_2_0, KEYLIST_UPDATE_2_0, MEDIATE_FORWARD_2_0, MEDIATE_REQUEST_2_0
+        DIDCOMM_ENCRYPTED_MIME_TYPE, KEYLIST_QUERY_2_0, KEYLIST_UPDATE_2_0, MEDIATE_FORWARD_2_0,
+        MEDIATE_REQUEST_2_0,
     },
     forward::routing::mediator_forward_process,
     web::{self, error::MediationError, AppState},
@@ -97,11 +98,7 @@
 
     use crate::{
         didcomm::bridge::LocalSecretsResolver,
-<<<<<<< HEAD
-        repository::stateful::coord::tests::{
-=======
         repository::stateful::tests::{
->>>>>>> 0c57bbbf
             MockConnectionRepository, MockMessagesRepository, MockSecretsRepository,
         },
         util::{self, MockFileSystem},
@@ -211,13 +208,8 @@
 mod tests2 {
     use super::{tests as global, *};
     use crate::{
-<<<<<<< HEAD
         constant::{KEYLIST_UPDATE_RESPONSE_2_0, MEDIATE_GRANT_2_0},
         repository::stateful::coord::tests::MockConnectionRepository,
-=======
-        constant::KEYLIST_UPDATE_RESPONSE_2_0,
-        repository::stateful::tests::MockConnectionRepository,
->>>>>>> 0c57bbbf
         web::{self, AppStateRepository},
     };
 
@@ -382,7 +374,7 @@
         )
         .await
         .unwrap();
-   
+
         // Send request
         let response = app
             .oneshot(
