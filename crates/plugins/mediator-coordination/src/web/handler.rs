--- conflicted
+++ resolved
@@ -9,16 +9,11 @@
 
 use crate::{
     constant::{
-<<<<<<< HEAD
         DIDCOMM_ENCRYPTED_MIME_TYPE, KEYLIST_QUERY_2_0, KEYLIST_UPDATE_2_0, MEDIATE_FORWARD_2_0,
         MEDIATE_REQUEST_2_0,
     },
     forward::routing::mediator_forward_process,
-=======
-        DIDCOMM_ENCRYPTED_MIME_TYPE, KEYLIST_QUERY_2_0, KEYLIST_UPDATE_2_0, MEDIATE_REQUEST_2_0,
-    },
-    pickup::{self, constants::{STATUS_REQUEST_3_0, DELIVERY_REQUEST_3_0}},
->>>>>>> bf6ebe2a
+    pickup::constants::{STATUS_REQUEST_3_0, DELIVERY_REQUEST_3_0},
     web::{self, error::MediationError, AppState},
 };
 
@@ -26,25 +21,18 @@
 pub(crate) async fn handle_mediator_requests(
     State(state): State<Arc<AppState>>,
     Extension(message): Extension<Message>,
-) -> Response {
-<<<<<<< HEAD
-
-    // handle mediation request
-    if message.type_ == MEDIATE_FORWARD_2_0 {
-        let response = mediator_forward_process(&state, message)
-            .await
-            .map(|_| StatusCode::ACCEPTED.into_response())
-            .map_err(|err| err);
-
-        return match response {
-            Ok(_message) => StatusCode::ACCEPTED.into_response(),
-            Err(response) => response,
-        };
-    }
-    let delegate_response = match message.type_.as_str() {
-=======
-    let response = match message.type_.as_str() {
->>>>>>> bf6ebe2a
+) -> Response {if message.type_ == MEDIATE_FORWARD_2_0 {
+    let response = mediator_forward_process(&state, message)
+        .await
+        .map(|_| StatusCode::ACCEPTED.into_response())
+        .map_err(|err| err);
+
+    return match response {
+        Ok(_message) => StatusCode::ACCEPTED.into_response(),
+        Err(response) => response,
+    };
+
+}    let response = match message.type_.as_str() {
         KEYLIST_UPDATE_2_0 => {
             web::coord::handler::stateful::process_plain_keylist_update_message(
                 Arc::clone(&state),
@@ -62,16 +50,13 @@
         MEDIATE_REQUEST_2_0 => {
             web::coord::handler::stateful::process_mediate_request(&state, &message).await
         }
-<<<<<<< HEAD
         MEDIATE_FORWARD_2_0 => mediator_forward_process(&state, message).await,
-=======
         STATUS_REQUEST_3_0 => {
             pickup::handler::handle_status_request(Arc::clone(&state), message).await
         }
         DELIVERY_REQUEST_3_0 => {
             pickup::handler::handle_delivery_request(Arc::clone(&state), message).await
         }
->>>>>>> bf6ebe2a
         _ => {
             let response = (
                 StatusCode::BAD_REQUEST,
