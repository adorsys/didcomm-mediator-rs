use axum::{
    extract::State,
    response::{IntoResponse, Response},
    Extension, Json,
};
use didcomm::Message;
use hyper::{header::CONTENT_TYPE, StatusCode};
use std::sync::Arc;

use crate::{
<<<<<<< HEAD
    constant::{
        DIDCOMM_ENCRYPTED_MIME_TYPE, KEYLIST_QUERY_2_0, KEYLIST_UPDATE_2_0, MEDIATE_FORWARD_2_0,
        MEDIATE_REQUEST_2_0,
    },
    forward::routing::mediator_forward_process, web::{self, error::MediationError, AppState},
    
   
=======
    constant::{DIDCOMM_ENCRYPTED_MIME_TYPE, KEYLIST_UPDATE_2_0, KEYLIST_QUERY_2_0},
    web::{self, error::MediationError, AppState},
>>>>>>> 0c57bbbf
};

#[axum::debug_handler]
pub(crate) async fn process_didcomm_message(
    State(state): State<Arc<AppState>>,
    Extension(message): Extension<Message>,
) -> Response {
<<<<<<< HEAD
    if message.type_ == MEDIATE_FORWARD_2_0 {
        let response = mediator_forward_process(&state, message)
            .await
            .map(|_| StatusCode::ACCEPTED.into_response())
            .map_err(|err| err);

        return match response {
            Ok(_message) => StatusCode::ACCEPTED.into_response(),
            Err(response) => response,
        };
    }
    let response = match message.type_.as_str() {
=======
    let delegate_response = match message.type_.as_str() {
>>>>>>> 0c57bbbf
        KEYLIST_UPDATE_2_0 => {
            web::coord::handler::stateful::process_plain_keylist_update_message(
                Arc::clone(&state),
                message,
            )
            .await
        },
        KEYLIST_QUERY_2_0 => {
            web::coord::handler::stateful::process_plain_keylist_query_message(
                Arc::clone(&state),
                message,
            )
            .await
        }
        KEYLIST_QUERY_2_0 => {
            web::coord::handler::stateful::process_plain_keylist_update_message(
                Arc::clone(&state),
                message,
            )
            .await
        }
        MEDIATE_REQUEST_2_0 => {
            web::coord::handler::stateful::process_mediate_request(&state, &message).await
        }
 
       
        _ => {
            let response = (
                StatusCode::BAD_REQUEST,
                MediationError::UnsupportedOperation.json(),
            );
            return response.into_response();
        }
    };

    process_response(state, response).await
}

async fn process_response(state: Arc<AppState>, response: Result<Message, Response>) -> Response {
    match response {
        Ok(message) => web::midlw::pack_response_message(
            &message,
            &state.did_resolver,
            &state.secrets_resolver,
        )
        .await
        .map(|packed| {
            (
                StatusCode::ACCEPTED,
                [(CONTENT_TYPE, DIDCOMM_ENCRYPTED_MIME_TYPE)],
                Json(packed),
            )
                .into_response()
        })
        .unwrap_or_else(|err| err.into_response()),
        Err(response) => response,
    }
}

#[cfg(test)]
pub mod tests {
    use super::*;

    use axum::Router;
    use did_utils::jwk::Jwk;
    use didcomm::{
        error::Error as DidcommError, secrets::SecretsResolver, Message, PackEncryptedOptions,
        UnpackOptions,
    };
    use web::AppStateRepository;

    use crate::{
<<<<<<< HEAD
        didcomm::bridge::LocalSecretsResolver, repository::stateful::coord::tests::{MockConnectionRepository, MockMessagesRepository, MockSecretsRepository}, util::{self, MockFileSystem}
      
=======
        didcomm::bridge::LocalSecretsResolver,
        repository::stateful::tests::{
            MockConnectionRepository, MockMessagesRepository, MockSecretsRepository,
        },
        util::{self, MockFileSystem},
        web::{self, AppStateRepository},
>>>>>>> 0c57bbbf
    };

    pub fn setup() -> (Router, Arc<AppState>) {
        let public_domain = String::from("http://alice-mediator.com");

        let mut mock_fs = MockFileSystem;
        let diddoc = util::read_diddoc(&mock_fs, "").unwrap();
        let keystore = util::read_keystore(&mut mock_fs, "").unwrap();

        let repository = AppStateRepository {
            connection_repository: Arc::new(MockConnectionRepository::from(vec![])),
            secret_repository: Arc::new(MockSecretsRepository::from(vec![])),
            message_repository: Arc::new(MockMessagesRepository::from(vec![])),
        };

        let state = Arc::new(AppState::from(
            public_domain,
            diddoc,
            keystore,
            Some(repository),
        ));
        let app = web::routes(Arc::clone(&state));

        (app, state)
    }

    pub fn _mediator_did(state: &AppState) -> String {
        state.diddoc.id.clone()
    }

    pub fn _edge_did() -> String {
        "did:key:z6MkfyTREjTxQ8hUwSwBPeDHf3uPL3qCjSSuNPwsyMpWUGH7".to_string()
    }

    pub fn _edge_signing_secrets_resolver() -> impl SecretsResolver {
        let secret_id = "did:key:z6MkfyTREjTxQ8hUwSwBPeDHf3uPL3qCjSSuNPwsyMpWUGH7#z6MkfyTREjTxQ8hUwSwBPeDHf3uPL3qCjSSuNPwsyMpWUGH7";
        let secret: Jwk = serde_json::from_str(
            r#"{
                "kty": "OKP",
                "crv": "Ed25519",
                "d": "UXBdR4u4bnHHEaDK-dqE04DIMvegx9_ZOjm--eGqHiI",
                "x": "Fpf4juyZWYUNmC8Bv87MmFLDWApxqOYYZUhWyiD7lSo"
            }"#,
        )
        .unwrap();

        LocalSecretsResolver::new(secret_id, &secret)
    }

    pub fn _edge_secrets_resolver() -> impl SecretsResolver {
        let secret_id = "did:key:z6MkfyTREjTxQ8hUwSwBPeDHf3uPL3qCjSSuNPwsyMpWUGH7#z6LSbuUXWSgPfpiDBjUK6E7yiCKMN2eKJsXn5b55ZgqGz6Mr";
        let secret: Jwk = serde_json::from_str(
            r#"{
                "kty": "OKP",
                "crv": "X25519",
                "x": "A2gufB762KKDkbTX0usDbekRJ-_PPBeVhc2gNgjpswU",
                "d": "oItI6Jx-anGyhiDJIXtVAhzugOha05s-7_a5_CTs_V4"
            }"#,
        )
        .unwrap();

        LocalSecretsResolver::new(secret_id, &secret)
    }

    pub async fn _edge_pack_message(
        state: &AppState,
        msg: &Message,
        from: Option<String>,
        to: String,
    ) -> Result<String, DidcommError> {
        let (packed, _) = msg
            .pack_encrypted(
                &to,
                from.as_deref(),
                None,
                &state.did_resolver,
                &_edge_secrets_resolver(),
                &PackEncryptedOptions::default(),
            )
            .await?;

        Ok(packed)
    }

    pub async fn _edge_unpack_message(
        state: &AppState,
        msg: &str,
    ) -> Result<Message, DidcommError> {
        let (unpacked, _) = Message::unpack(
            msg,
            &state.did_resolver,
            &_edge_secrets_resolver(),
            &UnpackOptions::default(),
        )
        .await
        .expect("Unable to unpack");

        Ok(unpacked)
    }
}

#[cfg(test)]
mod tests2 {
    use super::{tests as global, *};
    use crate::{
<<<<<<< HEAD
        constant::{KEYLIST_UPDATE_RESPONSE_2_0, MEDIATE_GRANT_2_0}, repository::stateful::coord::tests::MockConnectionRepository, web::{self, AppStateRepository}
=======
        constant::KEYLIST_UPDATE_RESPONSE_2_0,
        repository::stateful::tests::MockConnectionRepository,
        web::{self, AppStateRepository},
>>>>>>> 0c57bbbf
    };

    use axum::{
        body::Body,
        http::{Method, Request},
        Router,
    };
    use serde_json::{json, Value};
    use tower::ServiceExt;

    #[allow(clippy::needless_update)]
    pub fn setup() -> (Router, Arc<AppState>) {
        let (_, state) = global::setup();

        let mut state = match Arc::try_unwrap(state) {
            Ok(state) => state,
            Err(_) => panic!(),
        };

        state.repository = Some(AppStateRepository {
            connection_repository: Arc::new(MockConnectionRepository::from(
                serde_json::from_str(
                    r##"[
                      {
                        "_id": {
                            "$oid": "6580701fd2d92bb3cd291b2a"
                        },
                        "client_did": "did:key:z6MkfyTREjTxQ8hUwSwBPeDHf3uPL3qCjSSuNPwsyMpWUGH7",
                        "mediator_did": "did:web:alice-mediator.com:alice_mediator_pub",
                        "routing_did": "did:key:generated",
                        "keylist": [
                            "did:key:alice_identity_pub1@alice_mediator"
                        ]
                    }
                ]"##,
                )
                .unwrap(),
            )),
            ..state.repository.unwrap()
        });

        let state = Arc::new(state);
        let app = web::routes(Arc::clone(&state));

        (app, state)
    }

    #[tokio::test]
    async fn test_keylist_update_via_didcomm() {
        let (app, state) = setup();

        // Build message
        let msg = Message::build(
            "id_alice_keylist_update_request".to_owned(),
            "https://didcomm.org/coordinate-mediation/2.0/keylist-update".to_owned(),
            json!({
                "updates": [
                    {
                        "action": "remove",
                        "recipient_did": "did:key:alice_identity_pub1@alice_mediator"
                    },
                    {
                        "action": "add",
                        "recipient_did": "did:key:alice_identity_pub2@alice_mediator"
                    },
                ]
            }),
        )
        .header("return_route".into(), json!("all"))
        .to(global::_mediator_did(&state))
        .from(global::_edge_did())
        .finalize();

        // Encrypt message for mediator
        let packed_msg = global::_edge_pack_message(
            &state,
            &msg,
            Some(global::_edge_did()),
            global::_mediator_did(&state),
        )
        .await
        .unwrap();

        // Send request
        let response = app
            .oneshot(
                Request::builder()
                    .uri(String::from("/mediate"))
                    .method(Method::POST)
                    .header(CONTENT_TYPE, DIDCOMM_ENCRYPTED_MIME_TYPE)
                    .body(Body::from(packed_msg))
                    .unwrap(),
            )
            .await
            .unwrap();

        // Assert response's metadata
        assert_eq!(response.status(), StatusCode::ACCEPTED);
        assert_eq!(
            response.headers().get(CONTENT_TYPE).unwrap(),
            DIDCOMM_ENCRYPTED_MIME_TYPE
        );

        // Parse response's body
        let body = hyper::body::to_bytes(response.into_body()).await.unwrap();
        let body: Value = serde_json::from_slice(&body).unwrap();
        let response = serde_json::to_string(&body).unwrap();

        // Decrypt response
        let response: Message = global::_edge_unpack_message(&state, &response)
            .await
            .unwrap();

        // Assert metadata
        assert_eq!(response.type_, KEYLIST_UPDATE_RESPONSE_2_0);
        assert_eq!(response.from.unwrap(), global::_mediator_did(&state));
        assert_eq!(response.to.unwrap(), vec![global::_edge_did()]);

        // Assert updates
        assert_eq!(
            response.body,
            json!({
                "updated": [
                    {
                        "recipient_did": "did:key:alice_identity_pub1@alice_mediator",
                        "action": "remove",
                        "result": "success"
                    },
                    {
                        "recipient_did":"did:key:alice_identity_pub2@alice_mediator",
                        "action": "add",
                        "result": "success"
                    },
                ]
            })
        );
    }
    #[tokio::test]
    async fn test_mediate_request() {
        let (app, state) = setup();

        // Build message
        let msg = Message::build(
            "urn:uuid:8f8208ae-6e16-4275-bde8-7b7cb81ffa59".to_owned(),
            "https://didcomm.org/coordinate-mediation/2.0/mediate-request".to_owned(),
            json!({}),
        )
        .header("return_route".into(), json!("all"))
        .to(global::_mediator_did(&state))
        .from(global::_edge_did())
        .finalize();

        // Encrypt message for mediator

        let packed_msg = global::_edge_pack_message(
            &state,
            &msg,
            Some(global::_edge_did()),
            global::_mediator_did(&state),
        )
        .await
        .unwrap();

        // Send request
        let response = app
            .oneshot(
                Request::builder()
                    .uri(String::from("/mediate"))
                    .method(Method::POST)
                    .header(CONTENT_TYPE, DIDCOMM_ENCRYPTED_MIME_TYPE)
                    .body(Body::from(packed_msg))
                    .unwrap(),
            )
            .await
            .unwrap();

        // Assert response's metadata
        assert_eq!(response.status(), StatusCode::ACCEPTED);
        assert_eq!(
            response.headers().get(CONTENT_TYPE).unwrap(),
            DIDCOMM_ENCRYPTED_MIME_TYPE
        );

        // Parse response's body
        let body = hyper::body::to_bytes(response.into_body()).await.unwrap();
        let body: Value = serde_json::from_slice(&body).unwrap();
        let response = serde_json::to_string(&body).unwrap();

        // Decrypt response
        let response: Message = global::_edge_unpack_message(&state, &response)
            .await
            .unwrap();

        // Assert metadata
        assert_eq!(response.type_, MEDIATE_GRANT_2_0);
        assert_eq!(response.from.unwrap(), global::_mediator_did(&state));
        assert_eq!(response.to.unwrap(), vec![global::_edge_did()]);

        // Assert updates
        // assert_eq!(
        //     response.body,
        //     json!({
        //         "updated": [
        //             {
        //                 "recipient_did": "did:key:alice_identity_pub1@alice_mediator",
        //                 "action": "remove",
        //                 "result": "success"
        //             },
        //             {
        //                 "recipient_did":"did:key:alice_identity_pub2@alice_mediator",
        //                 "action": "add",
        //                 "result": "success"
        //             },
        //         ]
        //     })
        // );
        
    }
    #[tokio::test]
    async fn test_keylist_query_success() {
        let state = setup();

        // Prepare request
        let message = Message::build(
            "id_alice_keylist_query".to_owned(),
            "https://didcomm.org/coordinate-mediation/2.0/keylist-query".to_owned(),
            json!({}),
        )
        .to(global::_mediator_did(&state.1))
        .from(global::_edge_did())
        .finalize();

        // Encrypt message for mediator
        let packed_msg = global::_edge_pack_message(
            &state.1,
            &message,
            Some(global::_edge_did()),
            global::_mediator_did(&state.1),
        )
        .await
        .unwrap();

        println!("{}", packed_msg);
    }

    #[tokio::test]
    async fn test_pickup_test() {
        let (_app, state) = setup();
        // Build message
        let msg = Message::build(
            "urn:uuid:8f8208ae-6e16-4275-bde8-7b7cb81ffa59".to_owned(),
            "https://didcomm.org/messagepickup/3.0/status-request".to_owned(),
            json!({"recipient_did": "did:key:z6MkfyTREjTxQ8hUwSwBPeDHf3uPL3qCjSSuNPwsyMpWUGH7"}),
        )
        .header("return_route".into(), json!("all"))
        .to(global::_mediator_did(&state))
        .from(global::_edge_did())
        .finalize();

        let packed_msg = global::_edge_pack_message(
            &state,
            &msg,
            Some(global::_edge_did()),
            global::_mediator_did(&state),
        )
        .await
        .unwrap();
        println!("{}", packed_msg);
    }
}<|MERGE_RESOLUTION|>--- conflicted
+++ resolved
@@ -8,7 +8,6 @@
 use std::sync::Arc;
 
 use crate::{
-<<<<<<< HEAD
     constant::{
         DIDCOMM_ENCRYPTED_MIME_TYPE, KEYLIST_QUERY_2_0, KEYLIST_UPDATE_2_0, MEDIATE_FORWARD_2_0,
         MEDIATE_REQUEST_2_0,
@@ -16,10 +15,6 @@
     forward::routing::mediator_forward_process, web::{self, error::MediationError, AppState},
     
    
-=======
-    constant::{DIDCOMM_ENCRYPTED_MIME_TYPE, KEYLIST_UPDATE_2_0, KEYLIST_QUERY_2_0},
-    web::{self, error::MediationError, AppState},
->>>>>>> 0c57bbbf
 };
 
 #[axum::debug_handler]
@@ -27,7 +22,6 @@
     State(state): State<Arc<AppState>>,
     Extension(message): Extension<Message>,
 ) -> Response {
-<<<<<<< HEAD
     if message.type_ == MEDIATE_FORWARD_2_0 {
         let response = mediator_forward_process(&state, message)
             .await
@@ -40,9 +34,6 @@
         };
     }
     let response = match message.type_.as_str() {
-=======
-    let delegate_response = match message.type_.as_str() {
->>>>>>> 0c57bbbf
         KEYLIST_UPDATE_2_0 => {
             web::coord::handler::stateful::process_plain_keylist_update_message(
                 Arc::clone(&state),
@@ -115,17 +106,8 @@
     use web::AppStateRepository;
 
     use crate::{
-<<<<<<< HEAD
         didcomm::bridge::LocalSecretsResolver, repository::stateful::coord::tests::{MockConnectionRepository, MockMessagesRepository, MockSecretsRepository}, util::{self, MockFileSystem}
       
-=======
-        didcomm::bridge::LocalSecretsResolver,
-        repository::stateful::tests::{
-            MockConnectionRepository, MockMessagesRepository, MockSecretsRepository,
-        },
-        util::{self, MockFileSystem},
-        web::{self, AppStateRepository},
->>>>>>> 0c57bbbf
     };
 
     pub fn setup() -> (Router, Arc<AppState>) {
@@ -231,13 +213,7 @@
 mod tests2 {
     use super::{tests as global, *};
     use crate::{
-<<<<<<< HEAD
         constant::{KEYLIST_UPDATE_RESPONSE_2_0, MEDIATE_GRANT_2_0}, repository::stateful::coord::tests::MockConnectionRepository, web::{self, AppStateRepository}
-=======
-        constant::KEYLIST_UPDATE_RESPONSE_2_0,
-        repository::stateful::tests::MockConnectionRepository,
-        web::{self, AppStateRepository},
->>>>>>> 0c57bbbf
     };
 
     use axum::{
