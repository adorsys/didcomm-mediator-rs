use axum::{
    extract::State,
    response::{IntoResponse, Response},
    Extension, Json,
};
use didcomm::Message;
use hyper::{header::CONTENT_TYPE, StatusCode};
use std::sync::Arc;

use crate::{
<<<<<<< HEAD
    constant::{
        DIDCOMM_ENCRYPTED_MIME_TYPE, KEYLIST_UPDATE_2_0, MEDIATE_FORWARD_2_0, MEDIATE_REQUEST_2_0,
    },
    forward::routing::mediator_forward_process,
=======
    constant::{DIDCOMM_ENCRYPTED_MIME_TYPE, KEYLIST_UPDATE_2_0, KEYLIST_QUERY_2_0},
>>>>>>> 8737c41a
    web::{self, error::MediationError, AppState},
};

#[axum::debug_handler]
pub async fn process_didcomm_message(
    State(state): State<Arc<AppState>>,
    Extension(message): Extension<Message>,
) -> Response {
    let delegate_response = match message.type_.as_str() {
        KEYLIST_UPDATE_2_0 => {
            web::coord::handler::stateful::process_plain_keylist_update_message(
                Arc::clone(&state),
                message,
            )
            .await
        },
        KEYLIST_QUERY_2_0 => {
            web::coord::handler::stateful::process_plain_keylist_query_message(
                Arc::clone(&state),
                message,
            )
            .await
        }
        MEDIATE_REQUEST_2_0 => {
            web::coord::handler::stateful::process_mediate_request(&state, &message).await
        }
        MEDIATE_FORWARD_2_0 => mediator_forward_process(&state, message).await,
        _ => {
            let response = (
                StatusCode::BAD_REQUEST,
                MediationError::UnsupportedOperation.json(),
            );

            return response.into_response();
        }
    };

    process_response_from_delegate_handler(state, delegate_response).await
}

async fn process_response_from_delegate_handler(
    state: Arc<AppState>,
    response: Result<Option<Message>, Response>,
) -> Response {
    // Extract plain message or early return error response
    let plain_response_message = match response {
        Ok(message) => message,
        Err(response) => return response,
    };

    // Pack response message
    let packed_message = match web::midlw::pack_response_message(
        &plain_response_message.unwrap(),
        &state.did_resolver,
        &state.secrets_resolver,
    )
    .await
    {
        Ok(packed) => packed,
        Err(response) => return response,
    };

    // Build final response
    let response = (
        StatusCode::ACCEPTED,
        [(CONTENT_TYPE, DIDCOMM_ENCRYPTED_MIME_TYPE)],
        Json(packed_message),
    );

    response.into_response()
}

#[cfg(test)]
pub mod tests {
    use super::*;

    use axum::Router;
    use did_utils::jwk::Jwk;
    use didcomm::{
        error::Error as DidcommError, secrets::SecretsResolver, Message, PackEncryptedOptions,
        UnpackOptions,
    };

    use crate::{
        didcomm::bridge::LocalSecretsResolver,
        repository::stateful::coord::tests::{
            MockConnectionRepository, MockMessagesRepository, MockSecretsRepository,
        },
        util::{self, MockFileSystem},
        web::{self, AppStateRepository},
    };

    pub fn setup() -> (Router, Arc<AppState>) {
        let public_domain = String::from("http://alice-mediator.com");

        let mut mock_fs = MockFileSystem;
        let diddoc = util::read_diddoc(&mock_fs, "").unwrap();
        let keystore = util::read_keystore(&mut mock_fs, "").unwrap();

        let repository = AppStateRepository {
            connection_repository: Arc::new(MockConnectionRepository::from(vec![])),
            secret_repository: Arc::new(MockSecretsRepository::from(vec![])),
            message_repository: Arc::new(MockMessagesRepository::from(vec![])),
        };

        let state = Arc::new(AppState::from(
            public_domain,
            diddoc,
            keystore,
            Some(repository),
        ));
        let app = web::routes(Arc::clone(&state));

        (app, state)
    }

    pub fn _mediator_did(state: &AppState) -> String {
        state.diddoc.id.clone()
    }

    pub fn _edge_did() -> String {
        "did:key:z6MkfyTREjTxQ8hUwSwBPeDHf3uPL3qCjSSuNPwsyMpWUGH7".to_string()
    }

    pub fn _edge_signing_secrets_resolver() -> impl SecretsResolver {
        let secret_id = "did:key:z6MkfyTREjTxQ8hUwSwBPeDHf3uPL3qCjSSuNPwsyMpWUGH7#z6MkfyTREjTxQ8hUwSwBPeDHf3uPL3qCjSSuNPwsyMpWUGH7";
        let secret: Jwk = serde_json::from_str(
            r#"{
                "kty": "OKP",
                "crv": "Ed25519",
                "d": "UXBdR4u4bnHHEaDK-dqE04DIMvegx9_ZOjm--eGqHiI",
                "x": "Fpf4juyZWYUNmC8Bv87MmFLDWApxqOYYZUhWyiD7lSo"
            }"#,
        )
        .unwrap();

        LocalSecretsResolver::new(secret_id, &secret)
    }

    pub fn _edge_secrets_resolver() -> impl SecretsResolver {
        let secret_id = "did:key:z6MkfyTREjTxQ8hUwSwBPeDHf3uPL3qCjSSuNPwsyMpWUGH7#z6LSbuUXWSgPfpiDBjUK6E7yiCKMN2eKJsXn5b55ZgqGz6Mr";
        let secret: Jwk = serde_json::from_str(
            r#"{
                "kty": "OKP",
                "crv": "X25519",
                "x": "A2gufB762KKDkbTX0usDbekRJ-_PPBeVhc2gNgjpswU",
                "d": "oItI6Jx-anGyhiDJIXtVAhzugOha05s-7_a5_CTs_V4"
            }"#,
        )
        .unwrap();

        LocalSecretsResolver::new(secret_id, &secret)
    }

    pub async fn _edge_pack_message(
        state: &AppState,
        msg: &Message,
        from: Option<String>,
        to: String,
    ) -> Result<String, DidcommError> {
        let (packed, _) = msg
            .pack_encrypted(
                &to,
                from.as_deref(),
                None,
                &state.did_resolver,
                &_edge_secrets_resolver(),
                &PackEncryptedOptions::default(),
            )
            .await?;

        Ok(packed)
    }

    pub async fn _edge_unpack_message(
        state: &AppState,
        msg: &str,
    ) -> Result<Message, DidcommError> {
        let (unpacked, _) = Message::unpack(
            msg,
            &state.did_resolver,
            &_edge_secrets_resolver(),
            &UnpackOptions::default(),
        )
        .await
        .expect("Unable to unpack");

        Ok(unpacked)
    }
}

#[cfg(test)]
mod tests2 {
    use super::{tests as global, *};
    use crate::{
        constant::{KEYLIST_UPDATE_RESPONSE_2_0, MEDIATE_GRANT_2_0},
        repository::stateful::coord::tests::MockConnectionRepository,
        web::{self, AppStateRepository},
    };

    use axum::{
        body::Body,
        http::{Method, Request},
        Router,
    };
    use serde_json::{json, Value};
    use tower::ServiceExt;

    #[allow(clippy::needless_update)]
    pub fn setup() -> (Router, Arc<AppState>) {
        let (_, state) = global::setup();

        let mut state = match Arc::try_unwrap(state) {
            Ok(state) => state,
            Err(_) => panic!(),
        };

        state.repository = Some(AppStateRepository {
            connection_repository: Arc::new(MockConnectionRepository::from(
                serde_json::from_str(
                    r##"[
                      {
                        "_id": {
                            "$oid": "6580701fd2d92bb3cd291b2a"
                        },
                        "client_did": "did:key:z6MkfyTREjTxQ8hUwSwBPeDHf3uPL3qCjSSuNPwsyMpWUGH7",
                        "mediator_did": "did:web:alice-mediator.com:alice_mediator_pub",
                        "routing_did": "did:key:generated",
                        "keylist": [
                            "did:key:alice_identity_pub1@alice_mediator"
                        ]
                    }
                ]"##,
                )
                .unwrap(),
            )),
            ..state.repository.unwrap()
        });

        let state = Arc::new(state);
        let app = web::routes(Arc::clone(&state));

        (app, state)
    }

    #[tokio::test]
    async fn test_keylist_update_via_didcomm() {
        let (app, state) = setup();

        // Build message
        let msg = Message::build(
            "id_alice_keylist_update_request".to_owned(),
            "https://didcomm.org/coordinate-mediation/2.0/keylist-update".to_owned(),
            json!({
                "updates": [
                    {
                        "action": "remove",
                        "recipient_did": "did:key:alice_identity_pub1@alice_mediator"
                    },
                    {
                        "action": "add",
                        "recipient_did": "did:key:alice_identity_pub2@alice_mediator"
                    },
                ]
            }),
        )
        .header("return_route".into(), json!("all"))
        .to(global::_mediator_did(&state))
        .from(global::_edge_did())
        .finalize();

        // Encrypt message for mediator
        let packed_msg = global::_edge_pack_message(
            &state,
            &msg,
            Some(global::_edge_did()),
            global::_mediator_did(&state),
        )
        .await
        .unwrap();

        // Send request
        let response = app
            .oneshot(
                Request::builder()
                    .uri(String::from("/mediate"))
                    .method(Method::POST)
                    .header(CONTENT_TYPE, DIDCOMM_ENCRYPTED_MIME_TYPE)
                    .body(Body::from(packed_msg))
                    .unwrap(),
            )
            .await
            .unwrap();

        // Assert response's metadata
        assert_eq!(response.status(), StatusCode::ACCEPTED);
        assert_eq!(
            response.headers().get(CONTENT_TYPE).unwrap(),
            DIDCOMM_ENCRYPTED_MIME_TYPE
        );

        // Parse response's body
        let body = hyper::body::to_bytes(response.into_body()).await.unwrap();
        let body: Value = serde_json::from_slice(&body).unwrap();
        let response = serde_json::to_string(&body).unwrap();

        // Decrypt response
        let response: Message = global::_edge_unpack_message(&state, &response)
            .await
            .unwrap();

        // Assert metadata
        assert_eq!(response.type_, KEYLIST_UPDATE_RESPONSE_2_0);
        assert_eq!(response.from.unwrap(), global::_mediator_did(&state));
        assert_eq!(response.to.unwrap(), vec![global::_edge_did()]);

        // Assert updates
        assert_eq!(
            response.body,
            json!({
                "updated": [
                    {
                        "recipient_did": "did:key:alice_identity_pub1@alice_mediator",
                        "action": "remove",
                        "result": "success"
                    },
                    {
                        "recipient_did":"did:key:alice_identity_pub2@alice_mediator",
                        "action": "add",
                        "result": "success"
                    },
                ]
            })
        );
    }
    #[tokio::test]
    async fn test_mediate_request() {
        let (app, state) = setup();

        // Build message
        let msg = Message::build(
            "urn:uuid:8f8208ae-6e16-4275-bde8-7b7cb81ffa59".to_owned(),
            "https://didcomm.org/coordinate-mediation/2.0/mediate-request".to_owned(),
            json!({}),
        )
        .header("return_route".into(), json!("all"))
        .to(global::_mediator_did(&state))
        .from(global::_edge_did())
        .finalize();

        // Encrypt message for mediator
        let packed_msg = global::_edge_pack_message(
            &state,
            &msg,
            Some(global::_edge_did()),
            global::_mediator_did(&state),
        )
        .await
        .unwrap();

        println!("{}", packed_msg);
        // Send request
        let response = app
            .oneshot(
                Request::builder()
                    .uri(String::from("/mediate"))
                    .method(Method::POST)
                    .header(CONTENT_TYPE, DIDCOMM_ENCRYPTED_MIME_TYPE)
                    .body(Body::from(packed_msg))
                    .unwrap(),
            )
            .await
            .unwrap();

        // Assert response's metadata 
        assert_eq!(response.status(), StatusCode::ACCEPTED);
        assert_eq!(
            response.headers().get(CONTENT_TYPE).unwrap(),
            DIDCOMM_ENCRYPTED_MIME_TYPE
        );

        // Parse response's body
        let body = hyper::body::to_bytes(response.into_body()).await.unwrap();
        let body: Value = serde_json::from_slice(&body).unwrap();
        let response = serde_json::to_string(&body).unwrap();

        // Decrypt response
        let response: Message = global::_edge_unpack_message(&state, &response)
            .await
            .unwrap();

        // Assert metadata
        assert_eq!(response.type_, MEDIATE_GRANT_2_0);
        assert_eq!(response.from.unwrap(), global::_mediator_did(&state));
        assert_eq!(response.to.unwrap(), vec![global::_edge_did()]);

        // Assert updates
        // assert_eq!(
        //     response.body,
        //     json!({
        //         "updated": [
        //             {
        //                 "recipient_did": "did:key:alice_identity_pub1@alice_mediator",
        //                 "action": "remove",
        //                 "result": "success"
        //             },
        //             {
        //                 "recipient_did":"did:key:alice_identity_pub2@alice_mediator",
        //                 "action": "add",
        //                 "result": "success"
        //             },
        //         ]
        //     })
        // );
    }
}<|MERGE_RESOLUTION|>--- conflicted
+++ resolved
@@ -8,14 +8,12 @@
 use std::sync::Arc;
 
 use crate::{
-<<<<<<< HEAD
+
     constant::{
         DIDCOMM_ENCRYPTED_MIME_TYPE, KEYLIST_UPDATE_2_0, MEDIATE_FORWARD_2_0, MEDIATE_REQUEST_2_0,
     },
     forward::routing::mediator_forward_process,
-=======
-    constant::{DIDCOMM_ENCRYPTED_MIME_TYPE, KEYLIST_UPDATE_2_0, KEYLIST_QUERY_2_0},
->>>>>>> 8737c41a
+
     web::{self, error::MediationError, AppState},
 };
 
@@ -431,4 +429,30 @@
         //     })
         // );
     }
+    #[tokio::test]
+    async fn test_keylist_query_success() {
+        let state = setup();
+
+        // Prepare request
+        let message = Message::build(
+            "id_alice_keylist_query".to_owned(),
+            "https://didcomm.org/coordinate-mediation/2.0/keylist-query".to_owned(),
+            json!({}),
+        )
+        .to(global::_mediator_did(&state.1))
+        .from(global::_edge_did())
+        .finalize();
+
+       // Encrypt message for mediator
+       let packed_msg = global::_edge_pack_message(
+        &state.1,
+        &message,
+        Some(global::_edge_did()),
+        global::_mediator_did(&state.1),
+    )
+    .await
+    .unwrap();
+
+    println!("{}", packed_msg);
+    }
 }