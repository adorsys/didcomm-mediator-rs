use axum::{
    extract::State,
    response::{IntoResponse, Response},
    Extension, Json,
};
use didcomm::Message;
use hyper::{header::CONTENT_TYPE, StatusCode};
use std::sync::Arc;

use crate::{
    constant::{
<<<<<<< HEAD
        DIDCOMM_ENCRYPTED_MIME_TYPE, KEYLIST_QUERY_2_0, KEYLIST_UPDATE_2_0, MEDIATE_REQUEST_2_0,
    },
    pickup::{self, constants::{STATUS_REQUEST_3_0, DELIVERY_REQUEST_3_0, MESSAGE_RECEIVED_3_0, LIVE_MODE_CHANGE_3_0}},
=======
        DIDCOMM_ENCRYPTED_MIME_TYPE, KEYLIST_QUERY_2_0, KEYLIST_UPDATE_2_0, MEDIATE_FORWARD_2_0,
        MEDIATE_REQUEST_2_0,
    },
    forward::routing::mediator_forward_process,
>>>>>>> b117b55a
    web::{self, error::MediationError, AppState},
};

#[axum::debug_handler]
<<<<<<< HEAD
pub(crate) async fn handle_mediator_requests(
    State(state): State<Arc<AppState>>,
    Extension(message): Extension<Message>,
) -> Response {
=======
pub(crate) async fn process_didcomm_message(
    State(state): State<Arc<AppState>>,
    Extension(message): Extension<Message>,
) -> Response {
    if message.type_ == MEDIATE_FORWARD_2_0 {
        return match mediator_forward_process(&state, message).await {
            Ok(_message) => StatusCode::ACCEPTED.into_response(),
            Err(response) => response,
        };
    }
>>>>>>> b117b55a
    let response = match message.type_.as_str() {
        KEYLIST_UPDATE_2_0 => {
            web::coord::handler::stateful::process_plain_keylist_update_message(
                Arc::clone(&state),
                message,
            )
            .await
        }
        KEYLIST_QUERY_2_0 => {
            web::coord::handler::stateful::process_plain_keylist_query_message(
                Arc::clone(&state),
                message,
            )
            .await
        }

        MEDIATE_REQUEST_2_0 => {
            web::coord::handler::stateful::process_mediate_request(&state, &message).await
        }
<<<<<<< HEAD
        STATUS_REQUEST_3_0 => {
            pickup::handler::handle_status_request(Arc::clone(&state), message).await
        }
        DELIVERY_REQUEST_3_0 => {
            pickup::handler::handle_delivery_request(Arc::clone(&state), message).await
        }
        MESSAGE_RECEIVED_3_0 => {
            pickup::handler::handle_message_acknowledgement(Arc::clone(&state), message).await
        }
        LIVE_MODE_CHANGE_3_0 => {
            pickup::handler::handle_live_delivery_change(Arc::clone(&state), message).await
        }
=======

>>>>>>> b117b55a
        _ => {
            let response = (
                StatusCode::BAD_REQUEST,
                MediationError::UnsupportedOperation.json(),
            );
            return response.into_response();
        }
    };

    process_response(state, response).await
}

async fn process_response(state: Arc<AppState>, response: Result<Message, Response>) -> Response {
    match response {
        Ok(message) => web::midlw::pack_response_message(
            &message,
            &state.did_resolver,
            &state.secrets_resolver,
        )
        .await
        .map(|packed| {
            (
                StatusCode::ACCEPTED,
                [(CONTENT_TYPE, DIDCOMM_ENCRYPTED_MIME_TYPE)],
                Json(packed),
            )
                .into_response()
        })
        .unwrap_or_else(|err| err.into_response()),
        Err(response) => response,
    }
}

#[cfg(test)]
pub mod tests {
    use super::*;

    use axum::Router;
    use did_utils::jwk::Jwk;
    use didcomm::{
        error::Error as DidcommError, secrets::SecretsResolver, Message, PackEncryptedOptions,
        UnpackOptions,
    };
    use web::AppStateRepository;

    use crate::{
        didcomm::bridge::LocalSecretsResolver,
        repository::stateful::tests::{
            MockConnectionRepository, MockMessagesRepository, MockSecretsRepository,
        },
        util::{self, MockFileSystem},
    };

    pub fn setup() -> (Router, Arc<AppState>) {
        let public_domain = String::from("http://alice-mediator.com");

        let mut mock_fs = MockFileSystem;
        let diddoc = util::read_diddoc(&mock_fs, "").unwrap();
        let keystore = util::read_keystore(&mut mock_fs, "").unwrap();

        let repository = AppStateRepository {
            connection_repository: Arc::new(MockConnectionRepository::from(vec![])),
            secret_repository: Arc::new(MockSecretsRepository::from(vec![])),
            message_repository: Arc::new(MockMessagesRepository::from(vec![])),
        };

        let state = Arc::new(AppState::from(
            public_domain,
            diddoc,
            keystore,
            Some(repository),
        ));
        let app = web::routes(Arc::clone(&state));

        (app, state)
    }

    pub fn _mediator_did(state: &AppState) -> String {
        state.diddoc.id.clone()
    }

    pub fn _edge_did() -> String {
        "did:key:z6MkfyTREjTxQ8hUwSwBPeDHf3uPL3qCjSSuNPwsyMpWUGH7".to_string()
    }

    pub fn _edge_signing_secrets_resolver() -> impl SecretsResolver {
        let secret_id = "did:key:z6MkfyTREjTxQ8hUwSwBPeDHf3uPL3qCjSSuNPwsyMpWUGH7#z6MkfyTREjTxQ8hUwSwBPeDHf3uPL3qCjSSuNPwsyMpWUGH7";
        let secret: Jwk = serde_json::from_str(
            r#"{
                "kty": "OKP",
                "crv": "Ed25519",
                "d": "UXBdR4u4bnHHEaDK-dqE04DIMvegx9_ZOjm--eGqHiI",
                "x": "Fpf4juyZWYUNmC8Bv87MmFLDWApxqOYYZUhWyiD7lSo"
            }"#,
        )
        .unwrap();

        LocalSecretsResolver::new(secret_id, &secret)
    }

    pub fn _edge_secrets_resolver() -> impl SecretsResolver {
        let secret_id = "did:key:z6MkfyTREjTxQ8hUwSwBPeDHf3uPL3qCjSSuNPwsyMpWUGH7#z6LSbuUXWSgPfpiDBjUK6E7yiCKMN2eKJsXn5b55ZgqGz6Mr";
        let secret: Jwk = serde_json::from_str(
            r#"{
                "kty": "OKP",
                "crv": "X25519",
                "x": "A2gufB762KKDkbTX0usDbekRJ-_PPBeVhc2gNgjpswU",
                "d": "oItI6Jx-anGyhiDJIXtVAhzugOha05s-7_a5_CTs_V4"
            }"#,
        )
        .unwrap();

        LocalSecretsResolver::new(secret_id, &secret)
    }

    pub async fn _edge_pack_message(
        state: &AppState,
        msg: &Message,
        from: Option<String>,
        to: String,
    ) -> Result<String, DidcommError> {
        let (packed, _) = msg
            .pack_encrypted(
                &to,
                from.as_deref(),
                None,
                &state.did_resolver,
                &_edge_secrets_resolver(),
                &PackEncryptedOptions::default(),
            )
            .await?;

        Ok(packed)
    }

    pub async fn _edge_unpack_message(
        state: &AppState,
        msg: &str,
    ) -> Result<Message, DidcommError> {
        let (unpacked, _) = Message::unpack(
            msg,
            &state.did_resolver,
            &_edge_secrets_resolver(),
            &UnpackOptions::default(),
        )
        .await
        .expect("Unable to unpack");

        Ok(unpacked)
    }
}

#[cfg(test)]
mod tests2 {
    use super::{tests as global, *};
    use crate::{
        constant::KEYLIST_UPDATE_RESPONSE_2_0,
        repository::stateful::tests::MockConnectionRepository,
    };
    use axum::Router;
    use hyper::{Body, Method, Request};
    use serde_json::{json, Value};
    use tower::ServiceExt;
    use web::AppStateRepository;

    #[allow(clippy::needless_update)]
    pub fn setup() -> (Router, Arc<AppState>) {
        let (_, state) = global::setup();

        let mut state = match Arc::try_unwrap(state) {
            Ok(state) => state,
            Err(_) => panic!(),
        };

        state.repository = Some(AppStateRepository {
            connection_repository: Arc::new(MockConnectionRepository::from(
                serde_json::from_str(
                    r##"[
                      {
                        "_id": {
                            "$oid": "6580701fd2d92bb3cd291b2a"
                        },
                        "client_did": "did:key:z6MkfyTREjTxQ8hUwSwBPeDHf3uPL3qCjSSuNPwsyMpWUGH7",
                        "mediator_did": "did:web:alice-mediator.com:alice_mediator_pub",
                        "routing_did": "did:key:generated",
                        "keylist": [
                            "did:key:alice_identity_pub1@alice_mediator"
                        ]
                    }
                ]"##,
                )
                .unwrap(),
            )),
            ..state.repository.unwrap()
        });

        let state = Arc::new(state);
        let app = web::routes(Arc::clone(&state));

        (app, state)
    }

    #[tokio::test]
    async fn test_keylist_update_via_didcomm() {
        let (app, state) = setup();

        // Build message
        let msg = Message::build(
            "id_alice_keylist_update_request".to_owned(),
            "https://didcomm.org/coordinate-mediation/2.0/keylist-update".to_owned(),
            json!({
                "updates": [
                    {
                        "action": "remove",
                        "recipient_did": "did:key:alice_identity_pub1@alice_mediator"
                    },
                    {
                        "action": "add",
                        "recipient_did": "did:key:alice_identity_pub2@alice_mediator"
                    },
                ]
            }),
        )
        .header("return_route".into(), json!("all"))
        .to(global::_mediator_did(&state))
        .from(global::_edge_did())
        .finalize();

        // Encrypt message for mediator
        let packed_msg = global::_edge_pack_message(
            &state,
            &msg,
            Some(global::_edge_did()),
            global::_mediator_did(&state),
        )
        .await
        .unwrap();

        // Send request
        let response = app
            .oneshot(
                Request::builder()
                    .uri(String::from("/"))
                    .method(Method::POST)
                    .header(CONTENT_TYPE, DIDCOMM_ENCRYPTED_MIME_TYPE)
                    .body(Body::from(packed_msg))
                    .unwrap(),
            )
            .await
            .unwrap();

        // Assert response's metadata
        assert_eq!(response.status(), StatusCode::ACCEPTED);
        assert_eq!(
            response.headers().get(CONTENT_TYPE).unwrap(),
            DIDCOMM_ENCRYPTED_MIME_TYPE
        );

        // Parse response's body
        let body = hyper::body::to_bytes(response.into_body()).await.unwrap();
        let body: Value = serde_json::from_slice(&body).unwrap();
        let response = serde_json::to_string(&body).unwrap();

        // Decrypt response
        let response: Message = global::_edge_unpack_message(&state, &response)
            .await
            .unwrap();

        // Assert metadata
        assert_eq!(response.type_, KEYLIST_UPDATE_RESPONSE_2_0);
        assert_eq!(response.from.unwrap(), global::_mediator_did(&state));
        assert_eq!(response.to.unwrap(), vec![global::_edge_did()]);

        // Assert updates
        assert_eq!(
            response.body,
            json!({
                "updated": [
                    {
                        "recipient_did": "did:key:alice_identity_pub1@alice_mediator",
                        "action": "remove",
                        "result": "success"
                    },
                    {
                        "recipient_did":"did:key:alice_identity_pub2@alice_mediator",
                        "action": "add",
                        "result": "success"
                    },
                ]
            })
        );
    }
}<|MERGE_RESOLUTION|>--- conflicted
+++ resolved
@@ -9,26 +9,15 @@
 
 use crate::{
     constant::{
-<<<<<<< HEAD
-        DIDCOMM_ENCRYPTED_MIME_TYPE, KEYLIST_QUERY_2_0, KEYLIST_UPDATE_2_0, MEDIATE_REQUEST_2_0,
-    },
-    pickup::{self, constants::{STATUS_REQUEST_3_0, DELIVERY_REQUEST_3_0, MESSAGE_RECEIVED_3_0, LIVE_MODE_CHANGE_3_0}},
-=======
         DIDCOMM_ENCRYPTED_MIME_TYPE, KEYLIST_QUERY_2_0, KEYLIST_UPDATE_2_0, MEDIATE_FORWARD_2_0,
         MEDIATE_REQUEST_2_0,
     },
+    pickup::{self, constants::{STATUS_REQUEST_3_0, DELIVERY_REQUEST_3_0, MESSAGE_RECEIVED_3_0, LIVE_MODE_CHANGE_3_0}},
     forward::routing::mediator_forward_process,
->>>>>>> b117b55a
     web::{self, error::MediationError, AppState},
 };
 
 #[axum::debug_handler]
-<<<<<<< HEAD
-pub(crate) async fn handle_mediator_requests(
-    State(state): State<Arc<AppState>>,
-    Extension(message): Extension<Message>,
-) -> Response {
-=======
 pub(crate) async fn process_didcomm_message(
     State(state): State<Arc<AppState>>,
     Extension(message): Extension<Message>,
@@ -39,7 +28,6 @@
             Err(response) => response,
         };
     }
->>>>>>> b117b55a
     let response = match message.type_.as_str() {
         KEYLIST_UPDATE_2_0 => {
             web::coord::handler::stateful::process_plain_keylist_update_message(
@@ -59,7 +47,6 @@
         MEDIATE_REQUEST_2_0 => {
             web::coord::handler::stateful::process_mediate_request(&state, &message).await
         }
-<<<<<<< HEAD
         STATUS_REQUEST_3_0 => {
             pickup::handler::handle_status_request(Arc::clone(&state), message).await
         }
@@ -72,9 +59,6 @@
         LIVE_MODE_CHANGE_3_0 => {
             pickup::handler::handle_live_delivery_change(Arc::clone(&state), message).await
         }
-=======
-
->>>>>>> b117b55a
         _ => {
             let response = (
                 StatusCode::BAD_REQUEST,
