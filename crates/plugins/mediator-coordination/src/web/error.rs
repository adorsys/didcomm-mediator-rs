use axum::Json;
use didcomm::error::ErrorKind as DidcommErrorKind;
use serde_json::{json, Value};
use thiserror::Error;

/// Represents errors that can occur during mediation.
#[derive(Debug, Error)]
pub enum MediationError {
    #[error("message must not be anoncrypt'd")]
    AnonymousPacker,
    #[error("anti spam check failure")]
    AntiSpamCheckFailure,
    #[error("duplicate command")]
    DuplicateCommand,
    #[error("generic: {0}")]
    Generic(String),
    #[error("invalid message type")]
    InvalidMessageType,
    #[error("assumed didcomm-encrypted message is malformed")]
    MalformedDidcommEncrypted,
    #[error("could not unpack message")]
    MessageUnpackingFailure,
    #[error("could not pack message: {0}")]
    MessagePackingFailure(DidcommErrorKind),
    #[error("message must be decorated with return route all extension")]
    NoReturnRouteAllDecoration,
    #[error("unsupported content-type, only accept application/didcomm-encrypted+json")]
    NotDidcommEncryptedPayload,
    #[error("uncoordinated sender")]
    UncoordinatedSender,
    #[error("could not parse into expected message format")]
    UnexpectedMessageFormat,
    #[error("unparseable payload")]
    UnparseablePayload,
    #[error("unsupported did method")]
    UnsupportedDidMethod,
    #[error("unsupported operation")]
    UnsupportedOperation,
    #[error("Could not store Message")]
    PersisenceError,
    #[error("Could not deserialize Message")]
    DeserializationError,
    #[error("Repository not set")]
<<<<<<< HEAD
    RepostitoryError,
=======
    RepostitoryError
>>>>>>> e878a6f1
}

impl MediationError {
    /// Converts the error to an axum JSON representation.
    pub fn json(&self) -> Json<Value> {
        Json(json!({
            "error": self.to_string()
        }))
    }
}

impl From<MediationError> for Json<Value> {
    fn from(error: MediationError) -> Self {
        error.json()
    }
}<|MERGE_RESOLUTION|>--- conflicted
+++ resolved
@@ -41,11 +41,7 @@
     #[error("Could not deserialize Message")]
     DeserializationError,
     #[error("Repository not set")]
-<<<<<<< HEAD
-    RepostitoryError,
-=======
     RepostitoryError
->>>>>>> e878a6f1
 }
 
 impl MediationError {
