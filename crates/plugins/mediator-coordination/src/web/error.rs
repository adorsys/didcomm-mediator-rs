use axum::Json;
use didcomm::error::ErrorKind as DidcommErrorKind;
use serde_json::{json, Value};
use thiserror::Error;

/// Represents errors that can occur during mediation.
#[derive(Debug, Error)]
pub enum MediationError {
    #[error("message must not be anoncrypt'd")]
    AnonymousPacker,
    #[error("anti spam check failure")]
    AntiSpamCheckFailure,
    #[error("duplicate command")]
    DuplicateCommand,
    #[error("generic: {0}")]
    Generic(String),
    #[error("invalid message type")]
    InvalidMessageType,
    #[error("assumed didcomm-encrypted message is malformed")]
    MalformedDidcommEncrypted,
    #[error("could not unpack message")]
    MessageUnpackingFailure,
    #[error("could not pack message: {0}")]
    MessagePackingFailure(DidcommErrorKind),
    #[error("message must be decorated with return route all extension")]
    NoReturnRouteAllDecoration,
    #[error("unsupported content-type, only accept application/didcomm-encrypted+json")]
    NotDidcommEncryptedPayload,
    #[error("uncoordinated sender")]
    UncoordinatedSender,
    #[error("could not parse into expected message format")]
    UnexpectedMessageFormat,
    #[error("unparseable payload")]
    UnparseablePayload,
    #[error("unsupported did method")]
    UnsupportedDidMethod,
    #[error("unsupported operation")]
    UnsupportedOperation,
    #[error("Could not store Message")]
    PersisenceError,
    #[error("Could not deserialize Message")]
    DeserializationError,
<<<<<<< HEAD
    #[error("Repository not set")]
    RepostitoryError
=======
>>>>>>> 0c57bbbf
}

impl MediationError {
    /// Converts the error to an axum JSON representation.
    pub fn json(&self) -> Json<Value> {
        Json(json!({
            "error": self.to_string()
        }))
    }
}

impl From<MediationError> for Json<Value> {
    fn from(error: MediationError) -> Self {
        error.json()
    }
}<|MERGE_RESOLUTION|>--- conflicted
+++ resolved
@@ -40,11 +40,8 @@
     PersisenceError,
     #[error("Could not deserialize Message")]
     DeserializationError,
-<<<<<<< HEAD
     #[error("Repository not set")]
-    RepostitoryError
-=======
->>>>>>> 0c57bbbf
+    RepostitoryError,
 }
 
 impl MediationError {
