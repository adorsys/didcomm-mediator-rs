--- conflicted
+++ resolved
@@ -22,77 +22,6 @@
 
 pub(crate) use run;
 
-<<<<<<< HEAD
-/// Ensure header content-type match `application/didcomm-encrypted+json` or `didcomm-encrypted+json`
-pub fn ensure_content_type_is_didcomm_encrypted(headers: &HeaderMap) -> Result<(), Response> {
-    let content_type = headers.get(CONTENT_TYPE);
-
-    if content_type.is_none()
-        || [
-            DIDCOMM_ENCRYPTED_MIME_TYPE,
-            DIDCOMM_ENCRYPTED_SHORT_MIME_TYPE,
-        ]
-        .iter()
-        .all(|e| e != content_type.unwrap())
-    {
-        let response = (
-            StatusCode::BAD_REQUEST,
-            MediationError::NotDidcommEncryptedPayload.json(),
-        );
-
-        return Err(response.into_response());
-    }
-
-    Ok(())
-}
-
-
-/// Decrypt assumed authcrypt'd didcomm messaged
-pub async fn unpack_request_message(
-    msg: &str,
-    did_resolver: &LocalDIDResolver,
-    secrets_resolver: &LocalSecretsResolver,
-) -> Result<Message, Response> {
-    let res = Message::unpack(
-        msg,
-        did_resolver,
-        secrets_resolver,
-        &UnpackOptions::default(),
-    )
-    .await;
-
-    let (plain_message, metadata) = res.map_err(|_| {
-        let response = (
-            StatusCode::BAD_REQUEST,
-            MediationError::MessageUnpackingFailure.json(),
-        );
-
-        response.into_response()
-    })?;
-
-    if !metadata.encrypted {
-        let response = (
-            StatusCode::BAD_REQUEST,
-            MediationError::MalformedDidcommEncrypted.json(),
-        );
-
-        return Err(response.into_response());
-    }
-
-    if plain_message.from.is_none() || !metadata.authenticated || metadata.anonymous_sender {
-        let response = (
-            StatusCode::BAD_REQUEST,
-            MediationError::AnonymousPacker.json(),
-        );
-
-        return Err(response.into_response());
-    }
-
-    Ok(plain_message)
-}
-
-=======
->>>>>>> 9a92dd62
 /// Validate that JWM's indicative body type is a mediation request
 pub fn ensure_jwm_type_is_mediation_request(message: &Message) -> Result<(), Response> {
     if ![MEDIATE_REQUEST_2_0, MEDIATE_REQUEST_DIC_1_0].contains(&message.type_.as_str()) {
