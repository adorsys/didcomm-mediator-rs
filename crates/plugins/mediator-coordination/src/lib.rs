pub mod client;
pub mod web;
pub mod plugin;
<<<<<<< HEAD
pub mod didcomm;
=======
pub mod rotation;
>>>>>>> 45c14341

pub mod forward;

mod model;
mod constant;
mod jose;
mod util;
mod pickup;
mod repository;<|MERGE_RESOLUTION|>--- conflicted
+++ resolved
@@ -1,13 +1,10 @@
 pub mod client;
 pub mod web;
 pub mod plugin;
-<<<<<<< HEAD
 pub mod didcomm;
-=======
-pub mod rotation;
->>>>>>> 45c14341
 
 pub mod forward;
+pub mod rotation;
 
 mod model;
 mod constant;
