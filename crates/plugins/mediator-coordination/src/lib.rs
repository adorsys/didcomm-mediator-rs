--- conflicted
+++ resolved
@@ -2,12 +2,9 @@
 pub mod web;
 pub mod plugin;
 
-<<<<<<< HEAD
 pub mod forward;
 
-=======
 mod model;
->>>>>>> bf6ebe2a
 mod constant;
 mod didcomm;
 mod jose;
