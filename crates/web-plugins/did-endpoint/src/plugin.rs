--- conflicted
+++ resolved
@@ -1,20 +1,12 @@
-<<<<<<< HEAD
 use super::{didgen, persistence::*, web};
-=======
-use super::{didgen, web};
 use aws_config::BehaviorVersion;
->>>>>>> c883c1b4
 use axum::Router;
 use database::{get_or_init_database, Repository};
 use keystore::Keystore;
 use mongodb::Database;
 use plugin_api::{Plugin, PluginError};
-<<<<<<< HEAD
 use std::sync::Arc;
-=======
-use std::sync::{Arc, Mutex};
 use tokio::{runtime::Handle, task};
->>>>>>> c883c1b4
 
 #[derive(Default)]
 pub struct DidEndpoint {
@@ -50,21 +42,16 @@
 
     fn mount(&mut self) -> Result<(), PluginError> {
         let env = get_env()?;
-<<<<<<< HEAD
 
         self.db = Some(get_or_init_database());
 
         let repository = DidDocumentRepository::from_db(self.db.as_ref().unwrap());
-        let keystore = Keystore::with_mongodb();
-=======
-        let mut filesystem = filesystem::StdFileSystem;
         let keystore = task::block_in_place(move || {
             Handle::current().block_on(async move {
                 let aws_config = aws_config::load_defaults(BehaviorVersion::latest()).await;
                 Keystore::with_aws_secrets_manager(&aws_config).await
             })
         });
->>>>>>> c883c1b4
 
         if didgen::validate_diddoc(&keystore, &repository).is_err() {
             tracing::debug!("diddoc validation failed, will generate one");
