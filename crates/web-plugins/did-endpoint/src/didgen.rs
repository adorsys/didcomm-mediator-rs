--- conflicted
+++ resolved
@@ -146,7 +146,6 @@
 
     // Store the secret in the keystore
     task::block_in_place(move || {
-<<<<<<< HEAD
         Handle::current().block_on(async move {
             match keystore.securestore(secret, master_key).await {
                 Ok(_) => tracing::info!("Successfully stored secret."),
@@ -154,15 +153,6 @@
             }
         })
     });
-=======
-        Handle::current().block_on(async move { keystore.store(secret).await })
-    })
-    .map(|_| tracing::info!("Successfully stored secret."))
-    .map_err(|err| {
-        tracing::error!("Error storing secret: {err:?}");
-        Error::KeyStoringError
-    })?;
->>>>>>> 67393f13
 
     Ok(())
 }
