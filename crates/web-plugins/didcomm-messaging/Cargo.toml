--- conflicted
+++ resolved
@@ -11,20 +11,12 @@
 shared.workspace = true
 plugin-api.workspace = true
 filesystem.workspace = true
-<<<<<<< HEAD
 forward = { workspace = true, optional = true }
 pickup = { workspace = true, optional = true }
 trust-ping = { workspace = true, optional = true }
 mediator-coordination = { workspace = true, optional = true }
 message-api.workspace = true
-
-=======
-forward.workspace = true
-pickup.workspace = true
-trust-ping.workspace = true
 discover-features.workspace = true
-mediator-coordination.workspace = true
->>>>>>> be702c3c
 
 mongodb.workspace = true
 didcomm.workspace = true
