use super::errors::RotationError;
use axum::response::{IntoResponse, Response};
use database::{Repository, RepositoryError};
use did_utils::didcore::Document as DidDocument;
use didcomm::{FromPrior, Message};
use mongodb::bson::doc;
use shared::{repository::entity::Connection, utils::resolvers::LocalDIDResolver};
use std::sync::Arc;

/// https://identity.foundation/didcomm-messaging/spec/#did-rotation
pub async fn did_rotation(
    msg: Message,
    connection_repos: &Arc<dyn Repository<Connection>>,
) -> Result<(), Response> {
    // Check if from_prior is none
    if msg.from_prior.is_none() {
        return Ok(());
    }
    let jwt = msg.from_prior.unwrap();
    let did_resolver = LocalDIDResolver::new(&DidDocument::default());

    // decode and validate jwt signature
    let (from_prior, _kid) = FromPrior::unpack(&jwt, &did_resolver)
        .await
        .map_err(|_| RotationError::InvalidFromPrior.json().into_response())?;
    let prev = from_prior.iss;

    // validate if did is  known
    let _ = match connection_repos
        .find_one_by(doc! {"client_did": &prev})
        .await
        .unwrap()
    {
        Some(mut connection) => {
            // get new did for communication, if empty then we end the relationship
            let new = from_prior.sub;

            if new.is_empty() {
                let id = connection.id.unwrap_or_default();
                return connection_repos
                    .delete_one(id)
                    .await
                    .map_err(|_| RotationError::TargetNotFound.json().into_response());
            }

            let did_index = connection.keylist.iter().position(|did| did == &prev);

            if did_index.is_some() {
                connection.keylist.swap_remove(did_index.unwrap());

                connection.keylist.push(new.clone());
            } else {
                // scenario in which there is rotation prior to keylist update
                connection.keylist.push(new.clone());
            }

            // store updated connection
            let _confirmations: Result<Connection, RepositoryError> = match connection_repos
                .update(Connection {
                    client_did: new,
                    ..connection
                })
                .await
            {
                Ok(conn) => Ok(conn),
                Err(_) => return Err(RotationError::RepositoryError.json().into_response()),
            };
        }

        None => {
            return Err(RotationError::UnknownIssuer.json().into_response())?;
        }
    };
    Ok(())
}

#[cfg(test)]
mod test {
    use std::{sync::Arc, vec};

    use did_utils::{didcore::Document, jwk::Jwk};
    use didcomm::secrets::SecretsResolver;
    use mongodb::bson::doc;

    use keystore::{tests::MockKeyStore, Secrets};
    use shared::{
        repository::{
            entity::Connection,
            tests::{MockConnectionRepository, MockMessagesRepository},
        },
        state::{AppState, AppStateRepository},
        utils::resolvers::{LocalDIDResolver, LocalSecretsResolver},
    };

    pub fn prev_did() -> String {
        "did:key:z6MkrQT3VKYGkbPaYuJeBv31gNgpmVtRWP5yTocLDBgPpayM".to_string()
    }
    pub fn new_did() -> String {
        "did:key:z6MkqvgpxveKbuygKXnoRcD3jtLTJLgv7g6asLGLsoC4sUEp".to_string()
    }
    pub fn setup() -> Arc<AppState> {
        let public_domain = String::from("http://alice-mediator.com");

        let keys = vec![
            Secrets {
                id: None,
                kid: String::from("did:peer:2.Vz6Mkf6r1uMJwoRAbzkuyj2RwPusdZhWSPeEknnTcKv2C2EN7.Ez6LSgbP4b3y8HVWG6C73WF2zLbzjDAPXjc33P2VfnVVHE347.SeyJpZCI6IiNkaWRjb21tIiwicyI6eyJhIjpbImRpZGNvbW0vdjIiXSwiciI6W10sInVyaSI6Imh0dHA6Ly9hbGljZS1tZWRpYXRvci5jb20ifSwidCI6ImRtIn0#key-1"),
                secret_material: serde_json::from_str(
                    r#"{
                        "kty": "OKP",
                        "crv": "Ed25519",
                        "x": "CaDmpOjPAiMWfdzBcK2pLyJAER6xvdhDl2dro6BoilQ",
                        "d": "vp0WuZNeCsoXYj94738e0gwi_PLF7VIutNCrFVNx--0"
                    }"#,
                )
                .unwrap(),
            },
            Secrets {
                id: None,
                kid: String::from("did:peer:2.Vz6Mkf6r1uMJwoRAbzkuyj2RwPusdZhWSPeEknnTcKv2C2EN7.Ez6LSgbP4b3y8HVWG6C73WF2zLbzjDAPXjc33P2VfnVVHE347.SeyJpZCI6IiNkaWRjb21tIiwicyI6eyJhIjpbImRpZGNvbW0vdjIiXSwiciI6W10sInVyaSI6Imh0dHA6Ly9hbGljZS1tZWRpYXRvci5jb20ifSwidCI6ImRtIn0#key-2"),
                secret_material: serde_json::from_str(
                    r#"{
                        "kty": "OKP",
                        "crv": "X25519",
                        "x": "SQ_7useLAjGf66XAwQWuBuSv9PdD_wB4TJQ6w38nFwQ",
                        "d": "kxUXT-2TOa6F6xk2ojQgJlT3xWq0aCA9j-BW4VB5_A8"
                    }"#,
                )
                .unwrap(),
            },
        ];

        let diddoc = didoc();
        let repository = AppStateRepository {
            connection_repository: Arc::new(MockConnectionRepository::from(_initial_connections())),
            keystore: Arc::new(MockKeyStore::new(keys)),
            message_repository: Arc::new(MockMessagesRepository::from(vec![])),
        };

<<<<<<< HEAD
        let state = Arc::new(AppState::from(public_domain, diddoc, Some(repository)).unwrap());
=======
        let state = Arc::new(AppState::from(public_domain, diddoc, None, Some(repository)));
>>>>>>> ceb71f6e

        state
    }
    fn _initial_connections() -> Vec<Connection> {
        let _recipient_did = prev_did();

        let connections = format!(
            r##"[
                {{
                "_id": {{
                    "$oid": "6580701fd2d92bb3cd291b2a"
                    }},
                    
                    "client_did": "{_recipient_did}",
                    "mediator_did": "did:peer:2.Vz6Mkf6r1uMJwoRAbzkuyj2RwPusdZhWSPeEknnTcKv2C2EN7.Ez6LSgbP4b3y8HVWG6C73WF2zLbzjDAPXjc33P2VfnVVHE347.SeyJpZCI6IiNkaWRjb21tIiwicyI6eyJhIjpbImRpZGNvbW0vdjIiXSwiciI6W10sInVyaSI6Imh0dHA6Ly9hbGljZS1tZWRpYXRvci5jb20ifSwidCI6ImRtIn0",
                    "routing_did": "did:key:generated",
                    "keylist": [
                        "{_recipient_did}"
                        ]
                    }}
                    ]"##
        );

        serde_json::from_str(&connections).unwrap()
    }

    use didcomm::{FromPrior, Message};
    use serde_json::json;
    use uuid::Uuid;

    use super::did_rotation;

    fn didoc() -> Document {
        let doc: did_utils::didcore::Document = serde_json::from_str(
            r##"{
                "@context": [
                    "https://www.w3.org/ns/did/v1",
                    "https://w3id.org/security/suites/jws-2020/v1"
                ],
                "id": "did:peer:2.Vz6Mkf6r1uMJwoRAbzkuyj2RwPusdZhWSPeEknnTcKv2C2EN7.Ez6LSgbP4b3y8HVWG6C73WF2zLbzjDAPXjc33P2VfnVVHE347.SeyJpZCI6IiNkaWRjb21tIiwicyI6eyJhIjpbImRpZGNvbW0vdjIiXSwiciI6W10sInVyaSI6Imh0dHA6Ly9hbGljZS1tZWRpYXRvci5jb20ifSwidCI6ImRtIn0",
                "alsoKnownAs": [
                    "did:peer:3zQmNVZUh4qgAxSWhpeGhJVW3HHHU7MZZbZbQ4Vc43madsSf"
                ],
                "verificationMethod": [
                    {
                    "id": "#key-1",
                    "type": "JsonWebKey2020",
                    "controller": "did:peer:2.Vz6Mkf6r1uMJwoRAbzkuyj2RwPusdZhWSPeEknnTcKv2C2EN7.Ez6LSgbP4b3y8HVWG6C73WF2zLbzjDAPXjc33P2VfnVVHE347.SeyJpZCI6IiNkaWRjb21tIiwicyI6eyJhIjpbImRpZGNvbW0vdjIiXSwiciI6W10sInVyaSI6Imh0dHA6Ly9hbGljZS1tZWRpYXRvci5jb20ifSwidCI6ImRtIn0",
                    "publicKeyJwk": {
                        "kty": "OKP",
                        "crv": "Ed25519",
                        "x": "CaDmpOjPAiMWfdzBcK2pLyJAER6xvdhDl2dro6BoilQ"
                    }
                    },
                    {
                    "id": "#key-2",
                    "type": "JsonWebKey2020",
                    "controller": "did:peer:2.Vz6Mkf6r1uMJwoRAbzkuyj2RwPusdZhWSPeEknnTcKv2C2EN7.Ez6LSgbP4b3y8HVWG6C73WF2zLbzjDAPXjc33P2VfnVVHE347.SeyJpZCI6IiNkaWRjb21tIiwicyI6eyJhIjpbImRpZGNvbW0vdjIiXSwiciI6W10sInVyaSI6Imh0dHA6Ly9hbGljZS1tZWRpYXRvci5jb20ifSwidCI6ImRtIn0",
                    "publicKeyJwk": {
                        "kty": "OKP",
                        "crv": "X25519",
                        "x": "SQ_7useLAjGf66XAwQWuBuSv9PdD_wB4TJQ6w38nFwQ"
                    }
                    }
                ],
                "authentication": [
                    "#key-1"
                ],
                "keyAgreement": [
                    "#key-2"
                ],
                "service": [
                    {
                    "id": "#didcomm",
                    "type": "DIDCommMessaging",
                    "serviceEndpoint": {
                        "accept": [
                        "didcomm/v2"
                        ],
                        "routingKeys": [],
                        "uri": "http://alice-mediator.com/"
                    }
                    }
                ]
            }"##,
        )
        .unwrap();
        doc
    }

    async fn test_jwt_data() -> String {
        pub fn prev_secrets_resolver() -> impl SecretsResolver {
            let secret_id = "did:key:z6MkrQT3VKYGkbPaYuJeBv31gNgpmVtRWP5yTocLDBgPpayM#z6MkrQT3VKYGkbPaYuJeBv31gNgpmVtRWP5yTocLDBgPpayM";
            let secret_material: Jwk = serde_json::from_str(
                r#"{
                    "kty": "OKP",
                    "crv": "Ed25519",
                    "x": "sZPvulKOXCES3D8Eya3LVnlgOpEaBohCqZ7emD8VXAA",
                    "d": "kUKFMD3RCZpk556fG0hx9GUrmdvb8t7k3TktPXCi4CY"
                }"#,
            )
            .unwrap();

            let secret = Secrets {
                id: None,
                kid: secret_id.into(),
                secret_material,
            };

            let keystore = MockKeyStore::new(vec![secret]);
            LocalSecretsResolver::new(Arc::new(keystore))
        }

        let from_prior = FromPrior {
            iss: prev_did(),
            sub: new_did(),
            aud: None,
            exp: None,
            nbf: None,
            iat: None,
            jti: None,
        };

        let did_resolver = LocalDIDResolver::new(&didoc());
        let kid = "did:key:z6MkrQT3VKYGkbPaYuJeBv31gNgpmVtRWP5yTocLDBgPpayM#z6MkrQT3VKYGkbPaYuJeBv31gNgpmVtRWP5yTocLDBgPpayM";
        let (jwt, _kid) = from_prior
            .pack(Some(&kid), &did_resolver, &prev_secrets_resolver())
            .await
            .unwrap();
        jwt
    }

    fn test_message_payload(jwt: String) -> Message {
        let msg = Message::build(
            Uuid::new_v4().to_string(),
            "https://didcomm.org/coordinate-mediation/2.0/keylist-update".to_owned(),
            json!({"updates": [
            {
                "recipient_did": "did:key:z6MkfyTREjTxQ8hUwSwBPeDHf3uPL3qCjSSuNPwsyMpWUGH7",
                "action": "add"
            },
            {
                "recipient_did": "did:key:alice_identity_pub2@alice_mediator",
                "action": "remove"
            }
            ]}),
        )
        .header("return_route".into(), json!("all"))
        .to("did:peer:2.Vz6Mkf6r1uMJwoRAbzkuyj2RwPusdZhWSPeEknnTcKv2C2EN7.Ez6LSgbP4b3y8HVWG6C73WF2zLbzjDAPXjc33P2VfnVVHE347.SeyJpZCI6IiNkaWRjb21tIiwicyI6eyJhIjpbImRpZGNvbW0vdjIiXSwiciI6W10sInVyaSI6Imh0dHA6Ly9hbGljZS1tZWRpYXRvci5jb20ifSwidCI6ImRtIn0".to_string())
        .from(new_did())
        .from_prior(jwt)
        .finalize();
        msg
    }

    #[tokio::test]
    async fn unit_test_on_did_rotation() {
        let jwt = test_jwt_data().await;
        let state = setup();
        let AppStateRepository {
            connection_repository,
            ..
        } = state.repository.as_ref().unwrap();

        let msg = test_message_payload(jwt);
        did_rotation(msg, &connection_repository).await.unwrap();

        // assert if did was rotated on mediator's site
        let _ = match connection_repository
            .find_one_by(doc! {"client_did": new_did()})
            .await
            .unwrap()
        {
            Some(conn) => {
                assert_eq!(conn.client_did, new_did())
            }
            None => {
                panic!("Rotation Error")
            }
        };
    }
}<|MERGE_RESOLUTION|>--- conflicted
+++ resolved
@@ -137,11 +137,7 @@
             message_repository: Arc::new(MockMessagesRepository::from(vec![])),
         };
 
-<<<<<<< HEAD
-        let state = Arc::new(AppState::from(public_domain, diddoc, Some(repository)).unwrap());
-=======
-        let state = Arc::new(AppState::from(public_domain, diddoc, None, Some(repository)));
->>>>>>> ceb71f6e
+        let state = Arc::new(AppState::from(public_domain, diddoc, None, Some(repository)).unwrap());
 
         state
     }
