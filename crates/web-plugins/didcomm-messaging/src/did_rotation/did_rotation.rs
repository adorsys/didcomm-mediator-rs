use super::errors::RotationError;
use axum::response::{IntoResponse, Response};
use database::{Repository, RepositoryError};
use did_utils::didcore::Document as DidDocument;
use didcomm::{FromPrior, Message};
use mongodb::bson::doc;
use shared::{repository::entity::Connection, utils::resolvers::LocalDIDResolver};
use std::sync::Arc;

/// https://identity.foundation/didcomm-messaging/spec/#did-rotation
pub async fn did_rotation(
    msg: Message,
    connection_repos: &Arc<dyn Repository<Connection>>,
) -> Result<(), Response> {
    // Check if from_prior is none
    if msg.from_prior.is_none() {
        return Ok(());
    }
    let jwt = msg.from_prior.unwrap();
    let did_resolver = LocalDIDResolver::new(&DidDocument::default());

    // decode and validate jwt signature
    let (from_prior, _kid) = FromPrior::unpack(&jwt, &did_resolver)
        .await
        .map_err(|_| RotationError::InvalidFromPrior.json().into_response())?;
    let prev = from_prior.iss;

    // validate if did is  known
    let _ = match connection_repos
        .find_one_by(doc! {"client_did": &prev})
        .await
        .unwrap()
    {
        Some(mut connection) => {
            // get new did for communication, if empty then we end the relationship
            let new = from_prior.sub;

            if new.is_empty() {
                let id = connection.id.unwrap_or_default();
                return connection_repos
                    .delete_one(id)
                    .await
                    .map_err(|_| RotationError::TargetNotFound.json().into_response());
            }

            let did_index = connection.keylist.iter().position(|did| did == &prev);

            if did_index.is_some() {
                connection.keylist.swap_remove(did_index.unwrap());

                connection.keylist.push(new.clone());
            } else {
                // scenario in which there is rotation prior to keylist update
                connection.keylist.push(new.clone());
            }

            // store updated connection
            let _confirmations: Result<Connection, RepositoryError> = match connection_repos
                .update(Connection {
                    client_did: new,
                    ..connection
                })
                .await
            {
                Ok(conn) => Ok(conn),
                Err(_) => return Err(RotationError::RepositoryError.json().into_response()),
            };
        }

        None => {
            return Err(RotationError::UnknownIssuer.json().into_response())?;
        }
    };
    Ok(())
}

#[cfg(test)]
mod test {
    use std::{sync::Arc, vec};

    use did_utils::{didcore::Document, jwk::Jwk};
    use didcomm::secrets::SecretsResolver;
    use hyper::{header::CONTENT_TYPE, Body, Method, Request, StatusCode};
    use mongodb::bson::doc;
    use tower::ServiceExt;

    use keystore::{tests::MockKeyStore, Secrets};
    use shared::{
        constants::DIDCOMM_ENCRYPTED_MIME_TYPE,
        repository::{
            entity::Connection,
            tests::{MockConnectionRepository, MockMessagesRepository},
        },
        state::{AppState, AppStateRepository},
        utils::resolvers::{LocalDIDResolver, LocalSecretsResolver},
    };

    pub fn new_secrets_resolver() -> impl SecretsResolver {
        let secret_id = "did:key:z6MkqvgpxveKbuygKXnoRcD3jtLTJLgv7g6asLGLsoC4sUEp#z6LSeQmJnBaXhHz81dCGNDeTUUdMcX1a8p5YSVacaZEDdscp";
        let secret_material: Jwk = serde_json::from_str(
            r#"{
                "kty": "OKP",
                "crv": "X25519",
                "d": "EIR1SxQ67uhVaeUd__sJZ_9pLLgtbVTq12Km8FI5TWY",
                "x": "KKBfakcXdzmJ3hhL0mVDg8OIwhTr9rPg_gvc-kPQpCU"
            }"#,
        )
        .unwrap();

        let secret = Secrets {
            id: None,
            kid: secret_id.to_string(),
            secret_material,
        };

        let keystore = MockKeyStore::new(vec![secret]);
        LocalSecretsResolver::new(Arc::new(keystore))
    }

    pub fn prev_did() -> String {
        "did:key:z6MkrQT3VKYGkbPaYuJeBv31gNgpmVtRWP5yTocLDBgPpayM".to_string()
    }
    pub fn new_did() -> String {
        "did:key:z6MkqvgpxveKbuygKXnoRcD3jtLTJLgv7g6asLGLsoC4sUEp".to_string()
    }
    pub fn setup() -> Arc<AppState> {
        let public_domain = String::from("http://alice-mediator.com");

        let keys = vec![
            Secrets {
                id: None,
                kid: String::from("did:peer:2.Vz6Mkf6r1uMJwoRAbzkuyj2RwPusdZhWSPeEknnTcKv2C2EN7.Ez6LSgbP4b3y8HVWG6C73WF2zLbzjDAPXjc33P2VfnVVHE347.SeyJpZCI6IiNkaWRjb21tIiwicyI6eyJhIjpbImRpZGNvbW0vdjIiXSwiciI6W10sInVyaSI6Imh0dHA6Ly9hbGljZS1tZWRpYXRvci5jb20ifSwidCI6ImRtIn0#key-1"),
                secret_material: serde_json::from_str(
                    r#"{
                        "kty": "OKP",
                        "crv": "Ed25519",
                        "x": "CaDmpOjPAiMWfdzBcK2pLyJAER6xvdhDl2dro6BoilQ",
                        "d": "vp0WuZNeCsoXYj94738e0gwi_PLF7VIutNCrFVNx--0"
                    }"#,
                )
                .unwrap(),
            },
            Secrets {
                id: None,
                kid: String::from("did:peer:2.Vz6Mkf6r1uMJwoRAbzkuyj2RwPusdZhWSPeEknnTcKv2C2EN7.Ez6LSgbP4b3y8HVWG6C73WF2zLbzjDAPXjc33P2VfnVVHE347.SeyJpZCI6IiNkaWRjb21tIiwicyI6eyJhIjpbImRpZGNvbW0vdjIiXSwiciI6W10sInVyaSI6Imh0dHA6Ly9hbGljZS1tZWRpYXRvci5jb20ifSwidCI6ImRtIn0#key-2"),
                secret_material: serde_json::from_str(
                    r#"{
                        "kty": "OKP",
                        "crv": "X25519",
                        "x": "SQ_7useLAjGf66XAwQWuBuSv9PdD_wB4TJQ6w38nFwQ",
                        "d": "kxUXT-2TOa6F6xk2ojQgJlT3xWq0aCA9j-BW4VB5_A8"
                    }"#,
                )
                .unwrap(),
            },
        ];

        let diddoc = didoc();
        let repository = AppStateRepository {
            connection_repository: Arc::new(MockConnectionRepository::from(_initial_connections())),
            keystore: Arc::new(MockKeyStore::new(keys)),
            message_repository: Arc::new(MockMessagesRepository::from(vec![])),
        };

        let state = Arc::new(AppState::from(public_domain, diddoc, Some(repository)));

        state
    }
    fn _initial_connections() -> Vec<Connection> {
        let _recipient_did = prev_did();

        let connections = format!(
            r##"[
                {{
                "_id": {{
                    "$oid": "6580701fd2d92bb3cd291b2a"
                    }},
                    
                    "client_did": "{_recipient_did}",
                    "mediator_did": "did:peer:2.Vz6Mkf6r1uMJwoRAbzkuyj2RwPusdZhWSPeEknnTcKv2C2EN7.Ez6LSgbP4b3y8HVWG6C73WF2zLbzjDAPXjc33P2VfnVVHE347.SeyJpZCI6IiNkaWRjb21tIiwicyI6eyJhIjpbImRpZGNvbW0vdjIiXSwiciI6W10sInVyaSI6Imh0dHA6Ly9hbGljZS1tZWRpYXRvci5jb20ifSwidCI6ImRtIn0",
                    "routing_did": "did:key:generated",
                    "keylist": [
                        "{_recipient_did}"
                        ]
                    }}
                    ]"##
        );

        serde_json::from_str(&connections).unwrap()
    }

    use didcomm::{FromPrior, Message};
    use serde_json::json;
    use uuid::Uuid;

    use super::did_rotation;

    fn didoc() -> Document {
        let doc: did_utils::didcore::Document = serde_json::from_str(
            r##"{
                "@context": [
                    "https://www.w3.org/ns/did/v1",
                    "https://w3id.org/security/suites/jws-2020/v1"
                ],
                "id": "did:peer:2.Vz6Mkf6r1uMJwoRAbzkuyj2RwPusdZhWSPeEknnTcKv2C2EN7.Ez6LSgbP4b3y8HVWG6C73WF2zLbzjDAPXjc33P2VfnVVHE347.SeyJpZCI6IiNkaWRjb21tIiwicyI6eyJhIjpbImRpZGNvbW0vdjIiXSwiciI6W10sInVyaSI6Imh0dHA6Ly9hbGljZS1tZWRpYXRvci5jb20ifSwidCI6ImRtIn0",
                "alsoKnownAs": [
                    "did:peer:3zQmNVZUh4qgAxSWhpeGhJVW3HHHU7MZZbZbQ4Vc43madsSf"
                ],
                "verificationMethod": [
                    {
                    "id": "#key-1",
                    "type": "JsonWebKey2020",
                    "controller": "did:peer:2.Vz6Mkf6r1uMJwoRAbzkuyj2RwPusdZhWSPeEknnTcKv2C2EN7.Ez6LSgbP4b3y8HVWG6C73WF2zLbzjDAPXjc33P2VfnVVHE347.SeyJpZCI6IiNkaWRjb21tIiwicyI6eyJhIjpbImRpZGNvbW0vdjIiXSwiciI6W10sInVyaSI6Imh0dHA6Ly9hbGljZS1tZWRpYXRvci5jb20ifSwidCI6ImRtIn0",
                    "publicKeyJwk": {
                        "kty": "OKP",
                        "crv": "Ed25519",
                        "x": "CaDmpOjPAiMWfdzBcK2pLyJAER6xvdhDl2dro6BoilQ"
                    }
                    },
                    {
                    "id": "#key-2",
                    "type": "JsonWebKey2020",
                    "controller": "did:peer:2.Vz6Mkf6r1uMJwoRAbzkuyj2RwPusdZhWSPeEknnTcKv2C2EN7.Ez6LSgbP4b3y8HVWG6C73WF2zLbzjDAPXjc33P2VfnVVHE347.SeyJpZCI6IiNkaWRjb21tIiwicyI6eyJhIjpbImRpZGNvbW0vdjIiXSwiciI6W10sInVyaSI6Imh0dHA6Ly9hbGljZS1tZWRpYXRvci5jb20ifSwidCI6ImRtIn0",
                    "publicKeyJwk": {
                        "kty": "OKP",
                        "crv": "X25519",
                        "x": "SQ_7useLAjGf66XAwQWuBuSv9PdD_wB4TJQ6w38nFwQ"
                    }
                    }
                ],
                "authentication": [
                    "#key-1"
                ],
                "keyAgreement": [
                    "#key-2"
                ],
                "service": [
                    {
                    "id": "#didcomm",
                    "type": "DIDCommMessaging",
                    "serviceEndpoint": {
                        "accept": [
                        "didcomm/v2"
                        ],
                        "routingKeys": [],
                        "uri": "http://alice-mediator.com/"
                    }
                    }
                ]
            }"##,
        )
        .unwrap();
        doc
    }

    async fn test_jwt_data() -> String {
        pub fn prev_secrets_resolver() -> impl SecretsResolver {
            let secret_id = "did:key:z6MkrQT3VKYGkbPaYuJeBv31gNgpmVtRWP5yTocLDBgPpayM#z6MkrQT3VKYGkbPaYuJeBv31gNgpmVtRWP5yTocLDBgPpayM";
            let secret_material: Jwk = serde_json::from_str(
                r#"{
                    "kty": "OKP",
                    "crv": "Ed25519",
                    "x": "sZPvulKOXCES3D8Eya3LVnlgOpEaBohCqZ7emD8VXAA",
                    "d": "kUKFMD3RCZpk556fG0hx9GUrmdvb8t7k3TktPXCi4CY"
                }"#,
            )
            .unwrap();

            let secret = Secrets {
                id: None,
                kid: secret_id.into(),
                secret_material,
            };

            let keystore = MockKeyStore::new(vec![secret]);
            LocalSecretsResolver::new(Arc::new(keystore))
        }

        let from_prior = FromPrior {
            iss: prev_did(),
            sub: new_did(),
            aud: None,
            exp: None,
            nbf: None,
            iat: None,
            jti: None,
        };

        let did_resolver = LocalDIDResolver::new(&didoc());
        let kid = "did:key:z6MkrQT3VKYGkbPaYuJeBv31gNgpmVtRWP5yTocLDBgPpayM#z6MkrQT3VKYGkbPaYuJeBv31gNgpmVtRWP5yTocLDBgPpayM";
        let (jwt, _kid) = from_prior
            .pack(Some(&kid), &did_resolver, &prev_secrets_resolver())
            .await
            .unwrap();
        jwt
    }

    fn test_message_payload(jwt: String) -> Message {
        let msg = Message::build(
            Uuid::new_v4().to_string(),
            "https://didcomm.org/coordinate-mediation/2.0/keylist-update".to_owned(),
            json!({"updates": [
            {
                "recipient_did": "did:key:z6MkfyTREjTxQ8hUwSwBPeDHf3uPL3qCjSSuNPwsyMpWUGH7",
                "action": "add"
            },
            {
                "recipient_did": "did:key:alice_identity_pub2@alice_mediator",
                "action": "remove"
            }
            ]}),
        )
        .header("return_route".into(), json!("all"))
        .to("did:peer:2.Vz6Mkf6r1uMJwoRAbzkuyj2RwPusdZhWSPeEknnTcKv2C2EN7.Ez6LSgbP4b3y8HVWG6C73WF2zLbzjDAPXjc33P2VfnVVHE347.SeyJpZCI6IiNkaWRjb21tIiwicyI6eyJhIjpbImRpZGNvbW0vdjIiXSwiciI6W10sInVyaSI6Imh0dHA6Ly9hbGljZS1tZWRpYXRvci5jb20ifSwidCI6ImRtIn0".to_string())
        .from(new_did())
        .from_prior(jwt)
        .finalize();
        msg
    }

    #[tokio::test]
    async fn unit_test_on_did_rotation() {
        let jwt = test_jwt_data().await;
        let state = setup();
        let AppStateRepository {
            connection_repository,
            ..
        } = state.repository.as_ref().unwrap();

        let msg = test_message_payload(jwt);
        did_rotation(msg, &connection_repository).await.unwrap();

        // assert if did was rotated on mediator's site
        let _ = match connection_repository
            .find_one_by(doc! {"client_did": new_did()})
            .await
            .unwrap()
        {
            Some(conn) => {
                assert_eq!(conn.client_did, new_did())
            }
            None => {
                panic!("Rotation Error")
            }
        };
    }
<<<<<<< HEAD
=======

    #[tokio::test]
    async fn test_integrate_with_unified_route() {
        let did_resolver = LocalDIDResolver::new(&didoc());
        let jwt = test_jwt_data().await;
        let msg = test_message_payload(jwt);
        let (msg, _) = msg
            .pack_encrypted(
                "did:peer:2.Vz6Mkf6r1uMJwoRAbzkuyj2RwPusdZhWSPeEknnTcKv2C2EN7.Ez6LSgbP4b3y8HVWG6C73WF2zLbzjDAPXjc33P2VfnVVHE347.SeyJpZCI6IiNkaWRjb21tIiwicyI6eyJhIjpbImRpZGNvbW0vdjIiXSwiciI6W10sInVyaSI6Imh0dHA6Ly9hbGljZS1tZWRpYXRvci5jb20ifSwidCI6ImRtIn0",
                Some(&new_did()),
                None,
                &did_resolver,
                &new_secrets_resolver(),
                &didcomm::PackEncryptedOptions::default(),
            )
            .await
            .unwrap();

        // Send request
        let app = crate::web::routes(Arc::clone(&setup()));

        let response = app
            .oneshot(
                Request::builder()
                    .uri(String::from("/"))
                    .method(Method::POST)
                    .header(CONTENT_TYPE, DIDCOMM_ENCRYPTED_MIME_TYPE)
                    .body(Body::from(msg.clone()))
                    .unwrap(),
            )
            .await
            .unwrap();

        // Assert response's metadata
        assert_eq!(response.status(), StatusCode::ACCEPTED);
        assert_eq!(
            response.headers().get(CONTENT_TYPE).unwrap(),
            DIDCOMM_ENCRYPTED_MIME_TYPE
        );
    }
>>>>>>> 55afe561
}<|MERGE_RESOLUTION|>--- conflicted
+++ resolved
@@ -344,47 +344,4 @@
             }
         };
     }
-<<<<<<< HEAD
-=======
-
-    #[tokio::test]
-    async fn test_integrate_with_unified_route() {
-        let did_resolver = LocalDIDResolver::new(&didoc());
-        let jwt = test_jwt_data().await;
-        let msg = test_message_payload(jwt);
-        let (msg, _) = msg
-            .pack_encrypted(
-                "did:peer:2.Vz6Mkf6r1uMJwoRAbzkuyj2RwPusdZhWSPeEknnTcKv2C2EN7.Ez6LSgbP4b3y8HVWG6C73WF2zLbzjDAPXjc33P2VfnVVHE347.SeyJpZCI6IiNkaWRjb21tIiwicyI6eyJhIjpbImRpZGNvbW0vdjIiXSwiciI6W10sInVyaSI6Imh0dHA6Ly9hbGljZS1tZWRpYXRvci5jb20ifSwidCI6ImRtIn0",
-                Some(&new_did()),
-                None,
-                &did_resolver,
-                &new_secrets_resolver(),
-                &didcomm::PackEncryptedOptions::default(),
-            )
-            .await
-            .unwrap();
-
-        // Send request
-        let app = crate::web::routes(Arc::clone(&setup()));
-
-        let response = app
-            .oneshot(
-                Request::builder()
-                    .uri(String::from("/"))
-                    .method(Method::POST)
-                    .header(CONTENT_TYPE, DIDCOMM_ENCRYPTED_MIME_TYPE)
-                    .body(Body::from(msg.clone()))
-                    .unwrap(),
-            )
-            .await
-            .unwrap();
-
-        // Assert response's metadata
-        assert_eq!(response.status(), StatusCode::ACCEPTED);
-        assert_eq!(
-            response.headers().get(CONTENT_TYPE).unwrap(),
-            DIDCOMM_ENCRYPTED_MIME_TYPE
-        );
-    }
->>>>>>> 55afe561
 }