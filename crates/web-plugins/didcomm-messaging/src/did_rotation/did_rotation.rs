use super::errors::RotationError;
use axum::response::{IntoResponse, Response};
use database::{Repository, RepositoryError};
use did_utils::didcore::Document as DidDocument;
use didcomm::{FromPrior, Message};
use mongodb::bson::doc;
use shared::{repository::entity::Connection, utils::resolvers::LocalDIDResolver};
use std::sync::Arc;

/// https://identity.foundation/didcomm-messaging/spec/#did-rotation
pub async fn did_rotation(
    msg: Message,
    connection_repos: &Arc<dyn Repository<Connection>>,
) -> Result<(), Response> {
    // Check if from_prior is none
    if msg.from_prior.is_none() {
        return Ok(());
    }
    let jwt = msg.from_prior.unwrap();
    let did_resolver = LocalDIDResolver::new(&DidDocument::default());

    // decode and validate jwt signature
    let (from_prior, _kid) = FromPrior::unpack(&jwt, &did_resolver)
        .await
        .map_err(|_| RotationError::InvalidFromPrior.json().into_response())?;
    let prev = from_prior.iss;

    // validate if did is  known
    let _ = match connection_repos
        .find_one_by(doc! {"client_did": &prev})
        .await
        .unwrap()
    {
        Some(mut connection) => {
            // get new did for communication, if empty then we end the relationship
            let new = from_prior.sub;

            if new.is_empty() {
                let id = connection.id.unwrap_or_default();
                return connection_repos
                    .delete_one(id)
                    .await
                    .map_err(|_| RotationError::TargetNotFound.json().into_response());
            }

            let did_index = connection.keylist.iter().position(|did| did == &prev);

            if did_index.is_some() {
                connection.keylist.swap_remove(did_index.unwrap());

                connection.keylist.push(new.clone());
            } else {
                // scenario in which there is rotation prior to keylist update
                connection.keylist.push(new.clone());
            }

            // store updated connection
            let _confirmations: Result<Connection, RepositoryError> = match connection_repos
                .update(Connection {
                    client_did: new,
                    ..connection
                })
                .await
            {
                Ok(conn) => Ok(conn),
                Err(_) => return Err(RotationError::RepositoryError.json().into_response()),
            };
        }

        None => {
            return Err(RotationError::UnknownIssuer.json().into_response())?;
        }
    };
    Ok(())
}

#[cfg(test)]
mod test {
    use std::{sync::Arc, vec};

    use did_utils::{didcore::Document, jwk::Jwk};
    use didcomm::secrets::SecretsResolver;
    use hyper::{header::CONTENT_TYPE, Body, Method, Request, StatusCode};
    use mongodb::bson::doc;
    use tower::ServiceExt;

    use keystore::{tests::MockKeyStore, Secrets};
    use shared::{
        constants::DIDCOMM_ENCRYPTED_MIME_TYPE,
        repository::{
            entity::Connection,
            tests::{MockConnectionRepository, MockMessagesRepository},
        },
        state::{AppState, AppStateRepository},
        utils::resolvers::{LocalDIDResolver, LocalSecretsResolver},
    };

    pub fn new_secrets_resolver() -> impl SecretsResolver {
        let secret_id = "did:key:z6MkqvgpxveKbuygKXnoRcD3jtLTJLgv7g6asLGLsoC4sUEp#z6LSeQmJnBaXhHz81dCGNDeTUUdMcX1a8p5YSVacaZEDdscp";
        let secret_material: Jwk = serde_json::from_str(
            r#"{
                "kty": "OKP",
                "crv": "X25519",
                "d": "EIR1SxQ67uhVaeUd__sJZ_9pLLgtbVTq12Km8FI5TWY",
                "x": "KKBfakcXdzmJ3hhL0mVDg8OIwhTr9rPg_gvc-kPQpCU"
            }"#,
        )
        .unwrap();

        let secret = Secrets {
            id: None,
            kid: secret_id.to_string(),
            secret_material,
        };

        let keystore = MockKeyStore::new(vec![secret]);
        LocalSecretsResolver::new(Arc::new(keystore))
    }

    pub fn prev_did() -> String {
        "did:key:z6MkrQT3VKYGkbPaYuJeBv31gNgpmVtRWP5yTocLDBgPpayM".to_string()
    }
    pub fn new_did() -> String {
        "did:key:z6MkqvgpxveKbuygKXnoRcD3jtLTJLgv7g6asLGLsoC4sUEp".to_string()
    }
    pub fn setup() -> Arc<AppState> {
        let public_domain = String::from("http://alice-mediator.com");

        let keys = vec![
            Secrets {
                id: None,
                kid: String::from("did:peer:2.Vz6Mkf6r1uMJwoRAbzkuyj2RwPusdZhWSPeEknnTcKv2C2EN7.Ez6LSgbP4b3y8HVWG6C73WF2zLbzjDAPXjc33P2VfnVVHE347.SeyJpZCI6IiNkaWRjb21tIiwicyI6eyJhIjpbImRpZGNvbW0vdjIiXSwiciI6W10sInVyaSI6Imh0dHA6Ly9hbGljZS1tZWRpYXRvci5jb20ifSwidCI6ImRtIn0#key-1"),
                secret_material: serde_json::from_str(
                    r#"{
                        "kty": "OKP",
                        "crv": "Ed25519",
                        "x": "CaDmpOjPAiMWfdzBcK2pLyJAER6xvdhDl2dro6BoilQ",
                        "d": "vp0WuZNeCsoXYj94738e0gwi_PLF7VIutNCrFVNx--0"
                    }"#,
                )
                .unwrap(),
            },
            Secrets {
                id: None,
                kid: String::from("did:peer:2.Vz6Mkf6r1uMJwoRAbzkuyj2RwPusdZhWSPeEknnTcKv2C2EN7.Ez6LSgbP4b3y8HVWG6C73WF2zLbzjDAPXjc33P2VfnVVHE347.SeyJpZCI6IiNkaWRjb21tIiwicyI6eyJhIjpbImRpZGNvbW0vdjIiXSwiciI6W10sInVyaSI6Imh0dHA6Ly9hbGljZS1tZWRpYXRvci5jb20ifSwidCI6ImRtIn0#key-2"),
                secret_material: serde_json::from_str(
                    r#"{
                        "kty": "OKP",
                        "crv": "X25519",
                        "x": "SQ_7useLAjGf66XAwQWuBuSv9PdD_wB4TJQ6w38nFwQ",
                        "d": "kxUXT-2TOa6F6xk2ojQgJlT3xWq0aCA9j-BW4VB5_A8"
                    }"#,
                )
                .unwrap(),
            },
        ];

        let diddoc = didoc();
        let repository = AppStateRepository {
            connection_repository: Arc::new(MockConnectionRepository::from(_initial_connections())),
            keystore: Arc::new(MockKeyStore::new(keys)),
            message_repository: Arc::new(MockMessagesRepository::from(vec![])),
        };

<<<<<<< HEAD
        let state = Arc::new(AppState::from(
            public_domain,
            diddoc,
            keystore,
            None,
            Some(repository),
            
        ));
=======
        let state = Arc::new(AppState::from(public_domain, diddoc, Some(repository)));
>>>>>>> 1453609a

        state
    }
    fn _initial_connections() -> Vec<Connection> {
        let _recipient_did = prev_did();

        let connections = format!(
            r##"[
                {{
                "_id": {{
                    "$oid": "6580701fd2d92bb3cd291b2a"
                    }},
                    
                    "client_did": "{_recipient_did}",
                    "mediator_did": "did:peer:2.Vz6Mkf6r1uMJwoRAbzkuyj2RwPusdZhWSPeEknnTcKv2C2EN7.Ez6LSgbP4b3y8HVWG6C73WF2zLbzjDAPXjc33P2VfnVVHE347.SeyJpZCI6IiNkaWRjb21tIiwicyI6eyJhIjpbImRpZGNvbW0vdjIiXSwiciI6W10sInVyaSI6Imh0dHA6Ly9hbGljZS1tZWRpYXRvci5jb20ifSwidCI6ImRtIn0",
                    "routing_did": "did:key:generated",
                    "keylist": [
                        "{_recipient_did}"
                        ]
                    }}
                    ]"##
        );

        serde_json::from_str(&connections).unwrap()
    }

    use didcomm::{FromPrior, Message};
    use serde_json::json;
    use uuid::Uuid;

    use super::did_rotation;

    fn didoc() -> Document {
        let doc: did_utils::didcore::Document = serde_json::from_str(
            r##"{
                "@context": [
                    "https://www.w3.org/ns/did/v1",
                    "https://w3id.org/security/suites/jws-2020/v1"
                ],
                "id": "did:peer:2.Vz6Mkf6r1uMJwoRAbzkuyj2RwPusdZhWSPeEknnTcKv2C2EN7.Ez6LSgbP4b3y8HVWG6C73WF2zLbzjDAPXjc33P2VfnVVHE347.SeyJpZCI6IiNkaWRjb21tIiwicyI6eyJhIjpbImRpZGNvbW0vdjIiXSwiciI6W10sInVyaSI6Imh0dHA6Ly9hbGljZS1tZWRpYXRvci5jb20ifSwidCI6ImRtIn0",
                "alsoKnownAs": [
                    "did:peer:3zQmNVZUh4qgAxSWhpeGhJVW3HHHU7MZZbZbQ4Vc43madsSf"
                ],
                "verificationMethod": [
                    {
                    "id": "#key-1",
                    "type": "JsonWebKey2020",
                    "controller": "did:peer:2.Vz6Mkf6r1uMJwoRAbzkuyj2RwPusdZhWSPeEknnTcKv2C2EN7.Ez6LSgbP4b3y8HVWG6C73WF2zLbzjDAPXjc33P2VfnVVHE347.SeyJpZCI6IiNkaWRjb21tIiwicyI6eyJhIjpbImRpZGNvbW0vdjIiXSwiciI6W10sInVyaSI6Imh0dHA6Ly9hbGljZS1tZWRpYXRvci5jb20ifSwidCI6ImRtIn0",
                    "publicKeyJwk": {
                        "kty": "OKP",
                        "crv": "Ed25519",
                        "x": "CaDmpOjPAiMWfdzBcK2pLyJAER6xvdhDl2dro6BoilQ"
                    }
                    },
                    {
                    "id": "#key-2",
                    "type": "JsonWebKey2020",
                    "controller": "did:peer:2.Vz6Mkf6r1uMJwoRAbzkuyj2RwPusdZhWSPeEknnTcKv2C2EN7.Ez6LSgbP4b3y8HVWG6C73WF2zLbzjDAPXjc33P2VfnVVHE347.SeyJpZCI6IiNkaWRjb21tIiwicyI6eyJhIjpbImRpZGNvbW0vdjIiXSwiciI6W10sInVyaSI6Imh0dHA6Ly9hbGljZS1tZWRpYXRvci5jb20ifSwidCI6ImRtIn0",
                    "publicKeyJwk": {
                        "kty": "OKP",
                        "crv": "X25519",
                        "x": "SQ_7useLAjGf66XAwQWuBuSv9PdD_wB4TJQ6w38nFwQ"
                    }
                    }
                ],
                "authentication": [
                    "#key-1"
                ],
                "keyAgreement": [
                    "#key-2"
                ],
                "service": [
                    {
                    "id": "#didcomm",
                    "type": "DIDCommMessaging",
                    "serviceEndpoint": {
                        "accept": [
                        "didcomm/v2"
                        ],
                        "routingKeys": [],
                        "uri": "http://alice-mediator.com/"
                    }
                    }
                ]
            }"##,
        )
        .unwrap();
        doc
    }

    async fn test_jwt_data() -> String {
        pub fn prev_secrets_resolver() -> impl SecretsResolver {
            let secret_id = "did:key:z6MkrQT3VKYGkbPaYuJeBv31gNgpmVtRWP5yTocLDBgPpayM#z6MkrQT3VKYGkbPaYuJeBv31gNgpmVtRWP5yTocLDBgPpayM";
            let secret_material: Jwk = serde_json::from_str(
                r#"{
                    "kty": "OKP",
                    "crv": "Ed25519",
                    "x": "sZPvulKOXCES3D8Eya3LVnlgOpEaBohCqZ7emD8VXAA",
                    "d": "kUKFMD3RCZpk556fG0hx9GUrmdvb8t7k3TktPXCi4CY"
                }"#,
            )
            .unwrap();

            let secret = Secrets {
                id: None,
                kid: secret_id.into(),
                secret_material,
            };

            let keystore = MockKeyStore::new(vec![secret]);
            LocalSecretsResolver::new(Arc::new(keystore))
        }

        let from_prior = FromPrior {
            iss: prev_did(),
            sub: new_did(),
            aud: None,
            exp: None,
            nbf: None,
            iat: None,
            jti: None,
        };

        let did_resolver = LocalDIDResolver::new(&didoc());
        let kid = "did:key:z6MkrQT3VKYGkbPaYuJeBv31gNgpmVtRWP5yTocLDBgPpayM#z6MkrQT3VKYGkbPaYuJeBv31gNgpmVtRWP5yTocLDBgPpayM";
        let (jwt, _kid) = from_prior
            .pack(Some(&kid), &did_resolver, &prev_secrets_resolver())
            .await
            .unwrap();
        jwt
    }

    fn test_message_payload(jwt: String) -> Message {
        let msg = Message::build(
            Uuid::new_v4().to_string(),
            "https://didcomm.org/coordinate-mediation/2.0/keylist-update".to_owned(),
            json!({"updates": [
            {
                "recipient_did": "did:key:z6MkfyTREjTxQ8hUwSwBPeDHf3uPL3qCjSSuNPwsyMpWUGH7",
                "action": "add"
            },
            {
                "recipient_did": "did:key:alice_identity_pub2@alice_mediator",
                "action": "remove"
            }
            ]}),
        )
        .header("return_route".into(), json!("all"))
        .to("did:peer:2.Vz6Mkf6r1uMJwoRAbzkuyj2RwPusdZhWSPeEknnTcKv2C2EN7.Ez6LSgbP4b3y8HVWG6C73WF2zLbzjDAPXjc33P2VfnVVHE347.SeyJpZCI6IiNkaWRjb21tIiwicyI6eyJhIjpbImRpZGNvbW0vdjIiXSwiciI6W10sInVyaSI6Imh0dHA6Ly9hbGljZS1tZWRpYXRvci5jb20ifSwidCI6ImRtIn0".to_string())
        .from(new_did())
        .from_prior(jwt)
        .finalize();
        msg
    }

    #[tokio::test]
    async fn unit_test_on_did_rotation() {
        let jwt = test_jwt_data().await;
        let state = setup();
        let AppStateRepository {
            connection_repository,
            ..
        } = state.repository.as_ref().unwrap();

        let msg = test_message_payload(jwt);
        did_rotation(msg, &connection_repository).await.unwrap();

        // assert if did was rotated on mediator's site
        let _ = match connection_repository
            .find_one_by(doc! {"client_did": new_did()})
            .await
            .unwrap()
        {
            Some(conn) => {
                assert_eq!(conn.client_did, new_did())
            }
            None => {
                panic!("Rotation Error")
            }
        };
    }

    #[tokio::test]
    async fn test_integrate_with_unified_route() {
        let did_resolver = LocalDIDResolver::new(&didoc());
        let jwt = test_jwt_data().await;
        let msg = test_message_payload(jwt);
        let (msg, _) = msg
            .pack_encrypted(
                "did:peer:2.Vz6Mkf6r1uMJwoRAbzkuyj2RwPusdZhWSPeEknnTcKv2C2EN7.Ez6LSgbP4b3y8HVWG6C73WF2zLbzjDAPXjc33P2VfnVVHE347.SeyJpZCI6IiNkaWRjb21tIiwicyI6eyJhIjpbImRpZGNvbW0vdjIiXSwiciI6W10sInVyaSI6Imh0dHA6Ly9hbGljZS1tZWRpYXRvci5jb20ifSwidCI6ImRtIn0",
                Some(&new_did()),
                None,
                &did_resolver,
                &new_secrets_resolver(),
                &didcomm::PackEncryptedOptions::default(),
            )
            .await
            .unwrap();

        // Send request
        let app = crate::web::routes(Arc::clone(&setup()));

        let response = app
            .oneshot(
                Request::builder()
                    .uri(String::from("/"))
                    .method(Method::POST)
                    .header(CONTENT_TYPE, DIDCOMM_ENCRYPTED_MIME_TYPE)
                    .body(Body::from(msg.clone()))
                    .unwrap(),
            )
            .await
            .unwrap();

        println!("{:?}", msg);

        // Assert response's metadata
        assert_eq!(response.status(), StatusCode::ACCEPTED);
        assert_eq!(
            response.headers().get(CONTENT_TYPE).unwrap(),
            DIDCOMM_ENCRYPTED_MIME_TYPE
        );
    }
}<|MERGE_RESOLUTION|>--- conflicted
+++ resolved
@@ -162,18 +162,7 @@
             message_repository: Arc::new(MockMessagesRepository::from(vec![])),
         };
 
-<<<<<<< HEAD
-        let state = Arc::new(AppState::from(
-            public_domain,
-            diddoc,
-            keystore,
-            None,
-            Some(repository),
-            
-        ));
-=======
         let state = Arc::new(AppState::from(public_domain, diddoc, Some(repository)));
->>>>>>> 1453609a
 
         state
     }
