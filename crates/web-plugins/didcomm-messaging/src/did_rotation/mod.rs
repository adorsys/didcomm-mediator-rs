--- conflicted
+++ resolved
@@ -140,7 +140,6 @@
             message_repository: Arc::new(MockMessagesRepository::from(vec![])),
         };
 
-<<<<<<< HEAD
         let state = Arc::new(
             AppState::from(
                 public_domain,
@@ -153,9 +152,6 @@
         );
 
         state
-=======
-        Arc::new(AppState::from(public_domain, diddoc, None, Some(repository)).unwrap())
->>>>>>> ae240202
     }
     fn _initial_connections() -> Vec<Connection> {
         let _recipient_did = prev_did();
