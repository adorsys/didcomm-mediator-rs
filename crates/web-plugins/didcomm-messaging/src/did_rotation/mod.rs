--- conflicted
+++ resolved
@@ -1,7 +1,3 @@
-<<<<<<< HEAD
-mod errors;
-pub(crate) mod handler;
-=======
 pub mod errors;
 
 use axum::response::{IntoResponse, Response};
@@ -95,7 +91,7 @@
     use didcomm::secrets::SecretsResolver;
     use mongodb::bson::doc;
 
-    use keystore::{tests::MockKeyStore, Secrets};
+    use keystore::Keystore;
     use shared::{
         repository::{
             entity::Connection,
@@ -114,11 +110,9 @@
     pub fn setup() -> Arc<AppState> {
         let public_domain = String::from("http://alice-mediator.com");
 
-        let keys = vec![
-            Secrets {
-                id: None,
-                kid: String::from("did:peer:2.Vz6Mkf6r1uMJwoRAbzkuyj2RwPusdZhWSPeEknnTcKv2C2EN7.Ez6LSgbP4b3y8HVWG6C73WF2zLbzjDAPXjc33P2VfnVVHE347.SeyJpZCI6IiNkaWRjb21tIiwicyI6eyJhIjpbImRpZGNvbW0vdjIiXSwiciI6W10sInVyaSI6Imh0dHA6Ly9hbGljZS1tZWRpYXRvci5jb20ifSwidCI6ImRtIn0#key-1"),
-                secret_material: serde_json::from_str(
+        let keys: Vec<(String, Jwk)> = vec![(
+                String::from("did:peer:2.Vz6Mkf6r1uMJwoRAbzkuyj2RwPusdZhWSPeEknnTcKv2C2EN7.Ez6LSgbP4b3y8HVWG6C73WF2zLbzjDAPXjc33P2VfnVVHE347.SeyJpZCI6IiNkaWRjb21tIiwicyI6eyJhIjpbImRpZGNvbW0vdjIiXSwiciI6W10sInVyaSI6Imh0dHA6Ly9hbGljZS1tZWRpYXRvci5jb20ifSwidCI6ImRtIn0#key-1"),
+                serde_json::from_str(
                     r#"{
                         "kty": "OKP",
                         "crv": "Ed25519",
@@ -127,11 +121,9 @@
                     }"#,
                 )
                 .unwrap(),
-            },
-            Secrets {
-                id: None,
-                kid: String::from("did:peer:2.Vz6Mkf6r1uMJwoRAbzkuyj2RwPusdZhWSPeEknnTcKv2C2EN7.Ez6LSgbP4b3y8HVWG6C73WF2zLbzjDAPXjc33P2VfnVVHE347.SeyJpZCI6IiNkaWRjb21tIiwicyI6eyJhIjpbImRpZGNvbW0vdjIiXSwiciI6W10sInVyaSI6Imh0dHA6Ly9hbGljZS1tZWRpYXRvci5jb20ifSwidCI6ImRtIn0#key-2"),
-                secret_material: serde_json::from_str(
+            ),(
+                String::from("did:peer:2.Vz6Mkf6r1uMJwoRAbzkuyj2RwPusdZhWSPeEknnTcKv2C2EN7.Ez6LSgbP4b3y8HVWG6C73WF2zLbzjDAPXjc33P2VfnVVHE347.SeyJpZCI6IiNkaWRjb21tIiwicyI6eyJhIjpbImRpZGNvbW0vdjIiXSwiciI6W10sInVyaSI6Imh0dHA6Ly9hbGljZS1tZWRpYXRvci5jb20ifSwidCI6ImRtIn0#key-2"),
+                serde_json::from_str(
                     r#"{
                         "kty": "OKP",
                         "crv": "X25519",
@@ -140,13 +132,13 @@
                     }"#,
                 )
                 .unwrap(),
-            },
+            ),
         ];
 
         let diddoc = didoc();
         let repository = AppStateRepository {
             connection_repository: Arc::new(MockConnectionRepository::from(_initial_connections())),
-            keystore: Arc::new(MockKeyStore::new(keys)),
+            keystore: Keystore::with_mock_configs(keys),
             message_repository: Arc::new(MockMessagesRepository::from(vec![])),
         };
 
@@ -261,14 +253,8 @@
             )
             .unwrap();
 
-            let secret = Secrets {
-                id: None,
-                kid: secret_id.into(),
-                secret_material,
-            };
-
-            let keystore = MockKeyStore::new(vec![secret]);
-            LocalSecretsResolver::new(Arc::new(keystore))
+            let keystore = Keystore::with_mock_configs(vec![(secret_id.into(), secret_material)]);
+            LocalSecretsResolver::new(keystore)
         }
 
         let from_prior = FromPrior {
@@ -338,5 +324,4 @@
             }
         };
     }
-}
->>>>>>> 4cf9205a
+}