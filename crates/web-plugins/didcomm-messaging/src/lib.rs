<<<<<<< HEAD
mod manager;
mod midlw;
mod protocols;
mod web;
=======
pub mod client;
pub mod web;
pub mod plugin;
pub(crate) mod did_rotation;
>>>>>>> 1ebbe758

pub mod plugin;<|MERGE_RESOLUTION|>--- conflicted
+++ resolved
@@ -1,13 +1,7 @@
-<<<<<<< HEAD
 mod manager;
 mod midlw;
 mod protocols;
 mod web;
-=======
-pub mod client;
-pub mod web;
-pub mod plugin;
-pub(crate) mod did_rotation;
->>>>>>> 1ebbe758
+mod did_rotation;
 
 pub mod plugin;