--- conflicted
+++ resolved
@@ -1,4 +1,3 @@
-<<<<<<< HEAD
 pub mod client;
 pub mod plugin;
 pub mod web;
@@ -13,12 +12,10 @@
 mod repository;
 mod trust_ping;
 mod util;
-=======
 mod manager;
 mod midlw;
 mod protocols;
 mod web;
 mod did_rotation;
 
-pub mod plugin;
->>>>>>> f3253155
+pub mod plugin;