use crate::{manager::MessagePluginContainer, web};
use axum::Router;
<<<<<<< HEAD
use database::get_or_init_database;
use database::Repository;
use did_endpoint::persistence::DidDocumentRepository;
use did_utils::didcore::Document as DidDocument;
use keystore::Keystore;
use mongodb::{bson::doc, Database};
=======
use filesystem::StdFileSystem;
use keystore::Keystore;
use mongodb::Database;
>>>>>>> c883c1b4
use once_cell::sync::OnceCell;
use plugin_api::{Plugin, PluginError};
use shared::{
    breaker::CircuitBreaker,
    repository::{MongoConnectionRepository, MongoMessagesRepository},
    state::{AppState, AppStateRepository},
};
use std::{sync::Arc, time::Duration};
use tokio::runtime::Handle;
use tokio::sync::RwLock;
use tokio::task;

pub(crate) static MESSAGE_CONTAINER: OnceCell<RwLock<MessagePluginContainer>> = OnceCell::new();

#[derive(Default)]
pub struct DidcommMessaging {
    env: Option<DidcommMessagingPluginEnv>,
    db: Option<Database>,
    diddoc: Option<DidDocument>,
    msg_types: Option<Vec<String>>,
    keystore: Option<Keystore>,
}

struct DidcommMessagingPluginEnv {
    public_domain: String,
}

/// Loads environment variables required for this plugin
fn load_plugin_env() -> Result<DidcommMessagingPluginEnv, PluginError> {
    let public_domain = std::env::var("SERVER_PUBLIC_DOMAIN").map_err(|err| {
        PluginError::InitError(format!(
            "SERVER_PUBLIC_DOMAIN env variable required: {:?}",
            err
        ))
    })?;

    Ok(DidcommMessagingPluginEnv { public_domain })
}

impl Plugin for DidcommMessaging {
    fn name(&self) -> &'static str {
        "didcomm_messaging"
    }

    fn mount(&mut self) -> Result<(), PluginError> {
        use aws_config::BehaviorVersion;
        use tokio::{runtime::Handle, task};

        let env = load_plugin_env()?;

<<<<<<< HEAD
        let db = get_or_init_database();
        let repository = DidDocumentRepository::from_db(&db);
        let keystore = Keystore::with_mongodb();
=======
        let mut filesystem = filesystem::StdFileSystem;
        let keystore = task::block_in_place(move || {
            Handle::current().block_on(async move {
                let aws_config = aws_config::load_defaults(BehaviorVersion::latest()).await;
                Keystore::with_aws_secrets_manager(&aws_config).await
            })
        });
>>>>>>> c883c1b4

        // Expect DID document from the repository
        if let Err(err) = did_endpoint::validate_diddoc(&keystore, &repository) {
            return Err(PluginError::InitError(format!(
                "DID document validation failed: {:?}",
                err
            )));
        }

        let diddoc = task::block_in_place(move || {
            Handle::current().block_on(async move {
                repository
                    .find_one_by(doc! {})
                    .await
                    .map_err(|e| PluginError::Other(e.to_string()))?
                    .ok_or_else(|| {
                        PluginError::Other("Missing did.json from repository".to_string())
                    })
            })
        })?;
        let diddoc = diddoc.diddoc;

        // Load message container
        let mut container = MessagePluginContainer::new();
        if let Err(err) = container.load() {
            return Err(PluginError::InitError(format!(
                "Error loading didcomm messages container: {:?}",
                err
            )));
        }

        // Get didcomm message types
        let msg_types = container
            .didcomm_routes()
            .map_err(|_| PluginError::InitError("Failed to get didcomm message types".to_owned()))?
            .messages_types();

        // Set the message container
        MESSAGE_CONTAINER
            .set(RwLock::new(container))
            .map_err(|_| PluginError::InitError("Container already initialized".to_owned()))?;

        // Save the environment,MongoDB connection and didcomm message types in the struct
        self.env = Some(env);
        self.db = Some(db);
        self.diddoc = Some(diddoc);
        self.msg_types = Some(msg_types);
        self.keystore = Some(keystore);

        Ok(())
    }

    fn unmount(&self) -> Result<(), PluginError> {
        Ok(())
    }

    fn routes(&self) -> Result<Router, PluginError> {
        // Ensure the plugin is properly mounted
        let env = self.env.as_ref().ok_or(PluginError::Other(
            "Failed to get environment variables. Check if the plugin is mounted".to_owned(),
        ))?;
        let db = self.db.as_ref().ok_or(PluginError::Other(
            "Failed to get database handle. Check if the plugin is mounted".to_owned(),
        ))?;
        let msg_types = self.msg_types.as_ref().ok_or(PluginError::Other(
            "Failed to get message types. Check if the plugin is mounted".to_owned(),
        ))?;
<<<<<<< HEAD
        let diddoc = self.diddoc.as_ref().ok_or(PluginError::Other(
            "Failed to get diddoc. Check if the plugin is mounted".to_owned(),
        ))?;

        let keystore = keystore::Keystore::with_mongodb();

=======
        let keystore = self.keystore.as_ref().ok_or(PluginError::Other(
            "Failed to get keystore. Check if the plugin is mounted".to_owned(),
        ))?;

        // Load crypto identity
        let fs = StdFileSystem;
        let diddoc = shared::utils::read_diddoc(&fs, &env.storage_dirpath).map_err(|err| {
            PluginError::Other(format!(
                "This should not occur following successful mounting: {:?}",
                err
            ))
        })?;
>>>>>>> c883c1b4
        // Load persistence layer
        let repository = AppStateRepository {
            connection_repository: Arc::new(MongoConnectionRepository::from_db(db)),
            keystore: keystore.clone(),
            message_repository: Arc::new(MongoMessagesRepository::from_db(db)),
        };

        // Initialize circuit breakers
        let db_breaker = CircuitBreaker::new()
            .retries(3)
            .half_open_max_failures(3)
            .reset_timeout(Duration::from_secs(30))
            .exponential_backoff(Duration::from_millis(50));

        // Compile state
        let state = AppState::from(
            env.public_domain.clone(),
            diddoc.clone(),
            Some(msg_types.clone()),
            Some(repository),
            db_breaker,
        )
        .map_err(|err| PluginError::Other(format!("Failed to load app state: {:?}", err)))?;

        // Build router
        Ok(web::routes(Arc::new(state)))
    }
}<|MERGE_RESOLUTION|>--- conflicted
+++ resolved
@@ -1,17 +1,11 @@
 use crate::{manager::MessagePluginContainer, web};
 use axum::Router;
-<<<<<<< HEAD
 use database::get_or_init_database;
 use database::Repository;
 use did_endpoint::persistence::DidDocumentRepository;
 use did_utils::didcore::Document as DidDocument;
 use keystore::Keystore;
 use mongodb::{bson::doc, Database};
-=======
-use filesystem::StdFileSystem;
-use keystore::Keystore;
-use mongodb::Database;
->>>>>>> c883c1b4
 use once_cell::sync::OnceCell;
 use plugin_api::{Plugin, PluginError};
 use shared::{
@@ -20,10 +14,7 @@
     state::{AppState, AppStateRepository},
 };
 use std::{sync::Arc, time::Duration};
-use tokio::runtime::Handle;
 use tokio::sync::RwLock;
-use tokio::task;
-
 pub(crate) static MESSAGE_CONTAINER: OnceCell<RwLock<MessagePluginContainer>> = OnceCell::new();
 
 #[derive(Default)]
@@ -62,19 +53,14 @@
 
         let env = load_plugin_env()?;
 
-<<<<<<< HEAD
         let db = get_or_init_database();
         let repository = DidDocumentRepository::from_db(&db);
-        let keystore = Keystore::with_mongodb();
-=======
-        let mut filesystem = filesystem::StdFileSystem;
         let keystore = task::block_in_place(move || {
             Handle::current().block_on(async move {
                 let aws_config = aws_config::load_defaults(BehaviorVersion::latest()).await;
                 Keystore::with_aws_secrets_manager(&aws_config).await
             })
         });
->>>>>>> c883c1b4
 
         // Expect DID document from the repository
         if let Err(err) = did_endpoint::validate_diddoc(&keystore, &repository) {
@@ -142,27 +128,13 @@
         let msg_types = self.msg_types.as_ref().ok_or(PluginError::Other(
             "Failed to get message types. Check if the plugin is mounted".to_owned(),
         ))?;
-<<<<<<< HEAD
         let diddoc = self.diddoc.as_ref().ok_or(PluginError::Other(
             "Failed to get diddoc. Check if the plugin is mounted".to_owned(),
         ))?;
-
-        let keystore = keystore::Keystore::with_mongodb();
-
-=======
         let keystore = self.keystore.as_ref().ok_or(PluginError::Other(
             "Failed to get keystore. Check if the plugin is mounted".to_owned(),
         ))?;
 
-        // Load crypto identity
-        let fs = StdFileSystem;
-        let diddoc = shared::utils::read_diddoc(&fs, &env.storage_dirpath).map_err(|err| {
-            PluginError::Other(format!(
-                "This should not occur following successful mounting: {:?}",
-                err
-            ))
-        })?;
->>>>>>> c883c1b4
         // Load persistence layer
         let repository = AppStateRepository {
             connection_repository: Arc::new(MongoConnectionRepository::from_db(db)),
@@ -170,7 +142,7 @@
             message_repository: Arc::new(MongoMessagesRepository::from_db(db)),
         };
 
-        // Initialize circuit breakers
+        // Initialize circuit breaker
         let db_breaker = CircuitBreaker::new()
             .retries(3)
             .half_open_max_failures(3)
