use crate::web;
use axum::Router;
use filesystem::StdFileSystem;
use mongodb::Database;
use plugin_api::{Plugin, PluginError};
use shared::{
    repository::{MongoConnectionRepository, MongoMessagesRepository},
    state::{AppState, AppStateRepository},
    utils,
};
use std::sync::Arc;

#[derive(Default)]
pub struct MediatorCoordination {
    env: Option<DidcommMessagingPluginEnv>,
    db: Option<Database>,
}

struct DidcommMessagingPluginEnv {
    public_domain: String,
    storage_dirpath: String,
}

/// Loads environment variables required for this plugin
fn load_plugin_env() -> Result<DidcommMessagingPluginEnv, PluginError> {
    let public_domain = std::env::var("SERVER_PUBLIC_DOMAIN").map_err(|_| {
        PluginError::InitError("SERVER_PUBLIC_DOMAIN env variable required".to_owned())
    })?;

    let storage_dirpath = std::env::var("STORAGE_DIRPATH")
        .map_err(|_| PluginError::InitError("STORAGE_DIRPATH env variable required".to_owned()))?;

    Ok(DidcommMessagingPluginEnv {
        public_domain,
        storage_dirpath,
    })
}

impl Plugin for MediatorCoordination {
    fn name(&self) -> &'static str {
        "mediator_coordination"
    }

    fn mount(&mut self) -> Result<(), PluginError> {
        let env = load_plugin_env()?;

        let mut filesystem = filesystem::StdFileSystem;
        let keystore = keystore::KeyStore::get();

        // Expect DID document from file system
        if did_endpoint::validate_diddoc(env.storage_dirpath.as_ref(), &keystore, &mut filesystem)
            .is_err()
        {
            return Err(PluginError::InitError(
                "diddoc validation failed; is plugin did-endpoint mounted?".to_owned(),
            ));
        }

        // Check connectivity to database
        let db = tokio::task::block_in_place(|| {
            let rt = tokio::runtime::Handle::current();
            rt.block_on(async {
                let db_instance = database::get_or_init_database();
                let db_lock = db_instance.read().await;
                db_lock.clone()
            })
        });

        // Save the environment and MongoDB connection in the struct
        self.env = Some(env);
        self.db = Some(db);

        Ok(())
    }

    fn unmount(&self) -> Result<(), PluginError> {
        Ok(())
    }

    fn routes(&self) -> Result<Router, PluginError> {
        // Ensure the plugin is properly mounted
        let env = self.env.as_ref().ok_or(PluginError::Other(
            "Failed to get environment variables. Check if the plugin is mounted".to_owned(),
        ))?;
        let db = self.db.as_ref().ok_or(PluginError::Other(
            "Failed to get database handle. Check if the plugin is mounted".to_owned(),
        ))?;

        // Load crypto identity
        let fs = StdFileSystem;
        let diddoc = utils::read_diddoc(&fs, &env.storage_dirpath).map_err(|_| {
            PluginError::Other("This should not occur following successful mounting.".to_owned())
        })?;

        // Load persistence layer
        let repository = AppStateRepository {
            connection_repository: Arc::new(MongoConnectionRepository::from_db(&db)),
            keystore: Arc::new(keystore::KeyStore::get()),
            message_repository: Arc::new(MongoMessagesRepository::from_db(&db)),
        };

        // Compile state
<<<<<<< HEAD
        let state =
            AppState::from(env.public_domain.clone(), diddoc, Some(repository)).map_err(|err| {
                tracing::error!("Failed to load app state: {:?}", err);
                PluginError::Other("Failed to load app state".to_owned())
            })?;
=======
        let state = AppState::from(env.public_domain.clone(), diddoc,None, Some(repository));
>>>>>>> ceb71f6e

        // Build router
        Ok(web::routes(Arc::new(state)))
    }
}<|MERGE_RESOLUTION|>--- conflicted
+++ resolved
@@ -100,15 +100,11 @@
         };
 
         // Compile state
-<<<<<<< HEAD
         let state =
-            AppState::from(env.public_domain.clone(), diddoc, Some(repository)).map_err(|err| {
+            AppState::from(env.public_domain.clone(), diddoc, None, Some(repository)).map_err(|err| {
                 tracing::error!("Failed to load app state: {:?}", err);
                 PluginError::Other("Failed to load app state".to_owned())
             })?;
-=======
-        let state = AppState::from(env.public_domain.clone(), diddoc,None, Some(repository));
->>>>>>> ceb71f6e
 
         // Build router
         Ok(web::routes(Arc::new(state)))
