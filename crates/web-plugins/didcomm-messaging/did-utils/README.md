# did-utils

A Rust library for implementing reusable utility code for DID-based applications.

## Features

* Manipulate JSON DID documents.
* Create keys.
* Sign, verify, encrypt, and decrypt DID documents.

## Installation

Add this to your `Cargo.toml`:

```toml
[dependencies]
did-utils = "0.1"
```

## Usage

```rust
use did_utils::*;

// Create a DID document.
let did_document = DidDocument::new(
    "did:example:1234567890",
    "My DID",
    "My public key",
);

// Sign the DID document.
let signature = did_document.sign(&my_private_key);

// Verify the signature of the DID document.
let is_valid = did_document.verify_signature(&signature);

// Encrypt the DID document.
let encrypted_did_document = did_document.encrypt(&my_public_key);

// Decrypt the encrypted DID document.
let decrypted_did_document = encrypted_did_document.decrypt(&my_private_key);
```

## Documentation

<<<<<<< HEAD
The documentation for the library is available here: https://docs.rs/did-utils/
=======
The documentation for the library is available [here](https://docs.rs/did-utils)
>>>>>>> 7ee6f4c2

## License

The library is licensed under the Apache License.<|MERGE_RESOLUTION|>--- conflicted
+++ resolved
@@ -44,11 +44,12 @@
 
 ## Documentation
 
-<<<<<<< HEAD
 The documentation for the library is available here: https://docs.rs/did-utils/
-=======
-The documentation for the library is available [here](https://docs.rs/did-utils)
->>>>>>> 7ee6f4c2
+
+## Contributors
+
+* Bard
+* [Your name]
 
 ## License
 
