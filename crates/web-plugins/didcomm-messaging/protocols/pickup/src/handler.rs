--- conflicted
+++ resolved
@@ -106,42 +106,6 @@
         .map_err(|_| PickupError::MalformedRequest("Missing return_route header".to_owned()))?;
 
     let mediator_did = &state.diddoc.id;
-<<<<<<< HEAD
-=======
-    let recipient_did = message
-        .body
-        .get("recipient_did")
-        .and_then(|val| val.as_str());
-    let sender_did = sender_did(&message)?;
-
-    // Get the messages limit
-    let limit = message
-        .body
-        .get("limit")
-        .and_then(Value::as_u64)
-        .ok_or_else(|| PickupError::MalformedRequest("Invalid \"limit\" specifier".to_owned()))?;
-
-    let repository = repository(state.clone())?;
-    let connection = client_connection(&repository, sender_did).await?;
-
-    let messages = messages(repository, recipient_did, connection, limit as usize).await?;
-    let id = Uuid::new_v4().urn().to_string();
-
-    let response_builder: MessageBuilder = if messages.is_empty() {
-        StatusResponse {
-            id: id.as_str(),
-            type_: STATUS_RESPONSE_3_0,
-            body: BodyStatusResponse {
-                recipient_did,
-                message_count: 0,
-                live_delivery: Some(false),
-                ..Default::default()
-            },
-        }
-        .into()
-    } else {
-        let mut attachments: Vec<Attachment> = Vec::with_capacity(messages.len());
->>>>>>> 2747ea57
 
     let sender_did = sender_did(&message)?;
 
@@ -192,13 +156,11 @@
                 .map_err(|_| {
                     PickupError::InternalError("Failed to retrieve client connection".to_owned())
                 })?;
-
                 let messages =
                     messages(repository, recipient_did, connection, limit as usize).await?;
 
                 let response_builder: MessageBuilder;
                 let id = Uuid::new_v4().urn().to_string();
-
                 if messages.is_empty() {
                     response_builder = StatusResponse {
                         id: id.as_str(),
@@ -247,30 +209,11 @@
         })
         .await;
 
-<<<<<<< HEAD
     match result {
         Some(Ok(response)) => Ok(response),
         Some(Err(err)) => Err(err),
         None => Err(PickupError::CircuitOpen),
     }
-=======
-        DeliveryResponse {
-            id: id.as_str(),
-            thid: id.as_str(),
-            type_: MESSAGE_DELIVERY_3_0,
-            body: BodyDeliveryResponse { recipient_did },
-            attachments,
-        }
-        .into()
-    };
-
-    let response = response_builder
-        .to(sender_did.to_owned())
-        .from(mediator_did.to_owned())
-        .finalize();
-
-    Ok(Some(response))
->>>>>>> 2747ea57
 }
 
 // Process pickup messages acknowledgement
