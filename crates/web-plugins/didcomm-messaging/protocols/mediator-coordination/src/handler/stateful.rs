use crate::{
    constants::{
        KEYLIST_2_0, KEYLIST_QUERY_2_0, KEYLIST_UPDATE_2_0, KEYLIST_UPDATE_RESPONSE_2_0,
        MEDIATE_DENY_2_0, MEDIATE_GRANT_2_0, MEDIATE_REQUEST_2_0,
    },
    errors::MediationError,
    handler::midlw::ensure_jwm_type_is_mediation_request,
    model::stateful::coord::{
        KeylistBody, KeylistEntry, KeylistUpdateAction, KeylistUpdateBody,
        KeylistUpdateConfirmation, KeylistUpdateResponseBody, KeylistUpdateResult, MediationDeny,
        MediationGrantBody,
    },
};
use did_utils::{
    crypto::{Ed25519KeyPair, Generate, ToMultikey, X25519KeyPair},
    didcore::Service,
    jwk::Jwk,
    methods::{DidPeer, Purpose, PurposedKey},
};
use didcomm::{
    did::{DIDDoc, DIDResolver},
    Message,
};
use keystore::Secrets;
use mongodb::bson::doc;
use serde_json::json;
use shared::{
    breaker::Error as BreakerError,
    midlw::ensure_transport_return_route_is_decorated_all,
    repository::entity::Connection,
    state::{AppState, AppStateRepository},
};
use std::sync::Arc;
use uuid::Uuid;

/// Process a DIDComm mediate request
pub(crate) async fn process_mediate_request(
    state: Arc<AppState>,
    plain_message: Message,
) -> Result<Option<Message>, MediationError> {
    // Check if the circuit breaker is open
    check_circuit_breaker(&state, MEDIATE_REQUEST_2_0)?;

    // Validate message type and return route
    ensure_jwm_type_is_mediation_request(&plain_message)?;
    ensure_transport_return_route_is_decorated_all(&plain_message)
        .map_err(|_| MediationError::NoReturnRouteAllDecoration)?;

    let mediator_did = &state.diddoc.id;
    let sender_did = plain_message.from.as_ref().unwrap();

    let repository = state
        .repository
        .as_ref()
        .ok_or(MediationError::InternalServerError)?;

    // Check existing mediation
    let existing_connection = match state.circuit_breaker.get(MEDIATE_REQUEST_2_0) {
        Some(cb) => cb
            .call(|| {
                repository
                    .connection_repository
                    .find_one_by(doc! { "client_did": sender_did})
            })
            .await
            .map_err(|err| match err {
                BreakerError::CircuitOpen => MediationError::ServiceUnavailable,
                _ => MediationError::InternalServerError,
            })?,
        None => repository
            .connection_repository
            .find_one_by(doc! { "client_did": sender_did})
            .await
            .map_err(|_| MediationError::InternalServerError)?,
    };

    if existing_connection.is_some() {
        tracing::info!("Sending mediate deny.");
        return Ok(Some(
            Message::build(
                format!("urn:uuid:{}", Uuid::new_v4()),
                MEDIATE_DENY_2_0.to_string(),
                json!(MediationDeny {
                    id: format!("urn:uuid:{}", Uuid::new_v4()),
                    message_type: MEDIATE_DENY_2_0.to_string(),
                }),
            )
            .to(sender_did.clone())
            .from(mediator_did.clone())
            .finalize(),
        ));
    }

    // Process mediation grant
    process_mediation_grant(&state, mediator_did, sender_did).await
}

async fn process_mediation_grant(
    state: &Arc<AppState>,
    mediator_did: &str,
    sender_did: &str,
) -> Result<Option<Message>, MediationError> {
    tracing::info!("Sending mediate grant.");
    let (routing_did, auth_keys, agreem_keys) = generate_did_peer(state.public_domain.to_string());

    let repository = state
        .repository
        .as_ref()
        .ok_or(MediationError::InternalServerError)?;

    let diddoc = state
        .did_resolver
        .resolve(&routing_did)
        .await
        .map_err(|err| {
            tracing::error!("Failed to resolve DID: {:?}", err);
            MediationError::InternalServerError
        })?
        .ok_or(MediationError::InternalServerError)?;

    // Store keys
    store_keys(state, repository, &diddoc, auth_keys, agreem_keys).await?;

    let mediation_grant = create_mediation_grant(&routing_did);

    let new_connection = Connection {
        id: None,
        client_did: sender_did.to_string(),
        mediator_did: mediator_did.to_string(),
        keylist: vec![],
        routing_did,
    };

    // Store connection
    match state.circuit_breaker.get(MEDIATE_REQUEST_2_0) {
        Some(cb) => cb
            .call(|| {
                repository
                    .connection_repository
                    .store(new_connection.to_owned())
            })
            .await
            .map_err(|err| match err {
                BreakerError::CircuitOpen => MediationError::ServiceUnavailable,
                BreakerError::Inner(err) => {
                    tracing::error!("Failed to store connection: {err:?}");
                    MediationError::InternalServerError
                }
            })?,
        None => repository
            .connection_repository
            .store(new_connection)
            .await
            .map_err(|err| {
                tracing::error!("Failed to store connection: {err:?}");
                MediationError::InternalServerError
            })?,
    };

    Ok(Some(
        Message::build(
            format!("urn:uuid:{}", Uuid::new_v4()),
            mediation_grant.message_type.clone(),
            json!(mediation_grant),
        )
        .to(sender_did.to_owned())
        .from(mediator_did.to_owned())
        .finalize(),
    ))
}

async fn store_keys(
    state: &Arc<AppState>,
    repository: &AppStateRepository,
    diddoc: &DIDDoc,
    auth_keys: Ed25519KeyPair,
    agreem_keys: X25519KeyPair,
) -> Result<(), MediationError> {
    let agreem_keys_jwk: Jwk = agreem_keys.try_into().unwrap();
    let agreem_keys_secret = Secrets {
        id: None,
        kid: diddoc.key_agreement.first().unwrap().clone(),
        secret_material: agreem_keys_jwk,
    };

    match state.circuit_breaker.get(MEDIATE_REQUEST_2_0) {
        Some(cb) => cb
            .call(|| repository.keystore.store(agreem_keys_secret.to_owned()))
            .await
            .map_err(|err| match err {
                BreakerError::CircuitOpen => MediationError::ServiceUnavailable,
                BreakerError::Inner(err) => {
                    tracing::error!("Failed to store agreem keys: {err:?}");
                    MediationError::InternalServerError
                }
            })?,
        None => repository
            .keystore
            .store(agreem_keys_secret)
            .await
            .map_err(|err| {
                tracing::error!("Failed to store agreem keys: {err:?}");
                MediationError::InternalServerError
            })?,
    };

    let auth_keys_jwk: Jwk = auth_keys.try_into().unwrap();
    let auth_keys_secret = Secrets {
        id: None,
        kid: diddoc.authentication.first().unwrap().clone(),
        secret_material: auth_keys_jwk,
    };

    match state.circuit_breaker.get(MEDIATE_REQUEST_2_0) {
        Some(cb) => cb
            .call(|| repository.keystore.store(auth_keys_secret.to_owned()))
            .await
            .map_err(|err| match err {
                BreakerError::CircuitOpen => MediationError::ServiceUnavailable,
                BreakerError::Inner(err) => {
                    tracing::error!("Failed to store auth keys: {err:?}");
                    MediationError::InternalServerError
                }
            })?,
        None => repository
            .keystore
            .store(auth_keys_secret)
            .await
            .map_err(|err| {
                tracing::error!("Failed to store auth keys: {err:?}");
                MediationError::InternalServerError
            })?,
    };

<<<<<<< HEAD
    Ok(())
=======
        Ok(Some(
            Message::build(
                format!("urn:uuid:{}", Uuid::new_v4()),
                MEDIATE_GRANT_2_0.to_string(),
                json!(mediation_grant),
            )
            .to(sender_did.clone())
            .from(mediator_did.clone())
            .finalize(),
        ))
    }
>>>>>>> 2d3fa41d
}

fn create_mediation_grant(routing_did: &str) -> MediationGrantBody {
    MediationGrantBody {
        routing_did: routing_did.to_string(),
    }
}

fn generate_did_peer(service_endpoint: String) -> (String, Ed25519KeyPair, X25519KeyPair) {
    // Generate keys
    let auth_keys = Ed25519KeyPair::new().unwrap();
    let agreem_keys = X25519KeyPair::new().unwrap();

    // Format them for did:peer
    let keys = vec![
        PurposedKey {
            purpose: Purpose::Verification,
            public_key_multibase: auth_keys.to_multikey(),
        },
        PurposedKey {
            purpose: Purpose::Encryption,
            public_key_multibase: agreem_keys.to_multikey(),
        },
    ];

    // Generate service
    let services = vec![Service {
        id: String::from("#didcomm"),
        service_type: String::from("DIDCommMessaging"),
        service_endpoint: json!({
            "uri": service_endpoint,
            "accept": vec!["didcomm/v2"],
            "routingKeys": Vec::<String>::new()}),
        ..Default::default()
    }];

    (
        DidPeer::create_did_peer_2(&keys, &services).unwrap(),
        auth_keys,
        agreem_keys,
    )
}

pub(crate) async fn process_plain_keylist_update_message(
    state: Arc<AppState>,
    message: Message,
) -> Result<Option<Message>, MediationError> {
    // Circuit breaker check
    check_circuit_breaker(&state, KEYLIST_UPDATE_2_0)?;

    let sender = message
        .from
        .expect("unpacking middleware failed to prevent anonymous senders");

    let keylist_update_body: KeylistUpdateBody = serde_json::from_value(message.body)
        .map_err(|_| MediationError::UnexpectedMessageFormat)?;

    let repository = state
        .repository
        .as_ref()
        .ok_or(MediationError::InternalServerError)?;

    // Find connection
    let connection = match state.circuit_breaker.get(KEYLIST_UPDATE_2_0) {
        Some(cb) => cb
            .call(|| {
                repository
                    .connection_repository
                    .find_one_by(doc! { "client_did": &sender })
            })
            .await
            .map_err(|err| match err {
                BreakerError::CircuitOpen => MediationError::ServiceUnavailable,
                BreakerError::Inner(err) => {
                    tracing::error!("Failed to find connection: {err:?}");
                    MediationError::InternalServerError
                }
            })?,
        None => repository
            .connection_repository
            .find_one_by(doc! { "client_did": &sender })
            .await
            .map_err(|err| {
                tracing::error!("Failed to find connection: {err:?}");
                MediationError::InternalServerError
            })?,
    }
    .ok_or(MediationError::UncoordinatedSender)?;

    let mut updated_keylist = connection.keylist.clone();
    let updates = keylist_update_body.updates;

    let key_is_duplicate = |recipient_did| {
        updates
            .iter()
            .filter(|e| &e.recipient_did == recipient_did)
            .count()
            > 1
    };

    let confirmations: Vec<_> = updates
        .iter()
        .map(|update| KeylistUpdateConfirmation {
            recipient_did: update.recipient_did.clone(),
            action: update.action.clone(),
            result: {
                if let KeylistUpdateAction::Unknown(_) = &update.action {
                    KeylistUpdateResult::ClientError
                } else if key_is_duplicate(&update.recipient_did) {
                    KeylistUpdateResult::ClientError
                } else {
                    match connection
                        .keylist
                        .iter()
                        .position(|x| x == &update.recipient_did)
                    {
                        Some(index) => match &update.action {
                            KeylistUpdateAction::Add => KeylistUpdateResult::NoChange,
                            KeylistUpdateAction::Remove => {
                                updated_keylist.swap_remove(index);
                                KeylistUpdateResult::Success
                            }
                            KeylistUpdateAction::Unknown(_) => unreachable!(),
                        },
                        None => match &update.action {
                            KeylistUpdateAction::Add => {
                                updated_keylist.push(update.recipient_did.clone());
                                KeylistUpdateResult::Success
                            }
                            KeylistUpdateAction::Remove => KeylistUpdateResult::NoChange,
                            KeylistUpdateAction::Unknown(_) => unreachable!(),
                        },
                    }
                }
            },
        })
        .collect();

    // Update connection
    let confirmations = match state.circuit_breaker.get(KEYLIST_UPDATE_2_0) {
        Some(cb) => cb
            .call(|| {
                repository.connection_repository.update(Connection {
                    keylist: updated_keylist.clone(),
                    ..connection.clone()
                })
            })
            .await
            .map_err(|err| match err {
                BreakerError::CircuitOpen => MediationError::ServiceUnavailable,
                BreakerError::Inner(err) => {
                    tracing::error!("Failed to update connection: {err:?}");
                    MediationError::InternalServerError
                }
            }),
        None => repository
            .connection_repository
            .update(Connection {
                keylist: updated_keylist,
                ..connection
            })
            .await
            .map_err(|err| {
                tracing::error!("Failed to update connection: {err:?}");
                MediationError::InternalServerError
            }),
    }
    .map_or_else(
        |_| {
            confirmations
                .iter()
                .map(|confirmation| {
                    if confirmation.result != KeylistUpdateResult::ClientError {
                        KeylistUpdateConfirmation {
                            recipient_did: confirmation.recipient_did.clone(),
                            action: confirmation.action.clone(),
                            result: KeylistUpdateResult::ServerError,
                        }
                    } else {
                        confirmation.clone()
                    }
                })
                .collect()
        },
        |_| confirmations.clone(),
    );

    let mediator_did = &state.diddoc.id;

    Ok(Some(
        Message::build(
            format!("urn:uuid:{}", Uuid::new_v4()),
            KEYLIST_UPDATE_RESPONSE_2_0.to_string(),
            json!(KeylistUpdateResponseBody {
                updated: confirmations
            }),
        )
        .to(sender)
        .from(mediator_did.to_owned())
        .finalize(),
    ))
}

pub(crate) async fn process_plain_keylist_query_message(
    state: Arc<AppState>,
    message: Message,
) -> Result<Option<Message>, MediationError> {
    // Circuit breaker check
    check_circuit_breaker(&state, KEYLIST_QUERY_2_0)?;

    let sender = message
        .from
        .expect("unpacking middleware failed to prevent anonymous senders");

    let repository = state
        .repository
        .as_ref()
        .ok_or(MediationError::InternalServerError)?;

<<<<<<< HEAD
    // Find connection
    let connection = match state.circuit_breaker.get(KEYLIST_QUERY_2_0) {
        Some(cb) => cb
            .call(|| {
                repository
                    .connection_repository
                    .find_one_by(doc! { "client_did": &sender })
            })
            .await
            .map_err(|err| match err {
                BreakerError::CircuitOpen => MediationError::ServiceUnavailable,
                BreakerError::Inner(err) => {
                    tracing::error!("Failed to find connection: {err:?}");
                    MediationError::InternalServerError
                }
            })?,
        None => repository
            .connection_repository
            .find_one_by(doc! { "client_did": &sender })
            .await
            .map_err(|err| {
                tracing::error!("Failed to find connection: {err:?}");
                MediationError::InternalServerError
            })?,
    }
    .ok_or(MediationError::UncoordinatedSender)?;
=======
    let connection = connection_repository
        .find_one_by(doc! { "client_did": &sender })
        .await
        .unwrap()
        .ok_or(MediationError::UncoordinatedSender)?;
>>>>>>> 2d3fa41d

    let keylist_entries = connection
        .keylist
        .iter()
        .map(|key| KeylistEntry {
            recipient_did: key.clone(),
        })
        .collect::<Vec<KeylistEntry>>();

    let body = KeylistBody {
        keys: keylist_entries,
        pagination: None,
    };

<<<<<<< HEAD
=======
    let keylist_object = body;

>>>>>>> 2d3fa41d
    let mediator_did = &state.diddoc.id;

    let message = Message::build(
        format!("urn:uuid:{}", Uuid::new_v4()),
        KEYLIST_2_0.to_string(),
        json!(body),
    )
    .to(sender)
    .from(mediator_did.clone())
    .finalize();

    Ok(Some(message))
}

#[inline]
fn check_circuit_breaker(state: &Arc<AppState>, msg_type: &str) -> Result<(), MediationError> {
    state
        .circuit_breaker
        .get(msg_type)
        .filter(|cb| !cb.should_allow_call())
        .map_or(Ok(()), |_| Err(MediationError::ServiceUnavailable))
}

#[cfg(test)]
mod tests {
    use super::*;

    use shared::{
        repository::tests::MockConnectionRepository, utils::tests_utils::tests as global,
    };

    #[allow(clippy::needless_update)]
    fn setup(initial_connections: Vec<Connection>) -> Arc<AppState> {
        let state = global::setup();

        let mut state = match Arc::try_unwrap(state) {
            Ok(state) => state,
            Err(_) => panic!(),
        };

        state.repository = Some(AppStateRepository {
            connection_repository: Arc::new(MockConnectionRepository::from(initial_connections)),
            ..state.repository.unwrap()
        });

        Arc::new(state)
    }

    #[tokio::test]
    async fn test_keylist_query_success() {
        let state = setup(_initial_connections());

        // Prepare request
        let message = Message::build(
            "id_alice_keylist_query".to_owned(),
            "https://didcomm.org/coordinate-mediation/2.0/keylist-query".to_owned(),
            json!({}),
        )
        .to(global::_mediator_did(&state))
        .from(global::_edge_did())
        .finalize();

        // Process request
        let message = process_plain_keylist_query_message(Arc::clone(&state), message)
            .await
            .unwrap()
            .expect("Response should not be None");

        assert_eq!(message.type_, KEYLIST_2_0);
        assert_eq!(message.from.unwrap(), global::_mediator_did(&state));
        assert_eq!(message.to.unwrap(), vec![global::_edge_did()]);
    }
    #[tokio::test]
    async fn test_keylist_query_malformed_request() {
        let state = setup(_initial_connections());

        // Prepare request with a sender that is not in the system
        let message = Message::build(
            "id_alice_keylist_query".to_owned(),
            "https://didcomm.org/coordinate-mediation/2.0/keylist-query".to_owned(),
            json!({}),
        )
        .to(global::_mediator_did(&state))
        .from("did:example:uncoordinated_sender".to_string())
        .finalize();

        // Process request
        let err = process_plain_keylist_query_message(Arc::clone(&state), message)
            .await
            .unwrap_err();
        // Assert issued error for uncoordinated sender
        assert_eq!(err, MediationError::UncoordinatedSender,);
    }
    #[tokio::test]
    async fn test_keylist_update() {
        let state = setup(_initial_connections());

        // Prepare request

        let message = Message::build(
            "id_alice_keylist_update_request".to_owned(),
            "https://didcomm.org/coordinate-mediation/2.0/keylist-update".to_owned(),
            json!({
                "updates": [
                    {
                        "action": "remove",
                        "recipient_did": "did:key:alice_identity_pub1@alice_mediator"
                    },
                    {
                        "action": "add",
                        "recipient_did": "did:key:alice_identity_pub2@alice_mediator"
                    },
                ]
            }),
        )
        .header("return_route".into(), json!("all"))
        .to(global::_mediator_did(&state))
        .from(global::_edge_did())
        .finalize();

        // Process request

        let response = process_plain_keylist_update_message(Arc::clone(&state), message)
            .await
            .unwrap()
            .expect("Response should not be None");
        let response = response;

        // Assert metadata

        assert_eq!(response.type_, KEYLIST_UPDATE_RESPONSE_2_0);
        assert_eq!(response.from.unwrap(), global::_mediator_did(&state));
        assert_eq!(response.to.unwrap(), vec![global::_edge_did()]);
        // Assert updates

        assert_eq!(
            response.body,
            json!({
                "updated": [
                    {
                        "recipient_did": "did:key:alice_identity_pub1@alice_mediator",
                        "action": "remove",
                        "result": "success"
                    },
                    {
                        "recipient_did":"did:key:alice_identity_pub2@alice_mediator",
                        "action": "add",
                        "result": "success"
                    },
                ]
            })
        );

        // Assert repository state

        let AppStateRepository {
            connection_repository,
            ..
        } = state.repository.as_ref().unwrap();

        let connections = connection_repository.find_all().await.unwrap();
        assert_eq!(
            connections,
            serde_json::from_str::<Vec<Connection>>(
                r##"[
                    {
                        "_id": {
                            "$oid": "6580701fd2d92bb3cd291b2a"
                        },
                        "client_did": "did:key:z6MkfyTREjTxQ8hUwSwBPeDHf3uPL3qCjSSuNPwsyMpWUGH7",
                        "mediator_did": "did:web:alice-mediator.com:alice_mediator_pub",
                        "routing_did": "did:key:generated",
                        "keylist": [
                            "did:key:alice_identity_pub2@alice_mediator"
                        ]
                    },
                    {
                        "_id": {
                            "$oid": "6580701fd2d92bb3cd291b2b"
                        },
                        "client_did": "did:key:other",
                        "mediator_did": "did:web:alice-mediator.com:alice_mediator_pub",
                        "routing_did": "did:key:generated",
                        "keylist": []
                    }
                ]"##
            )
            .unwrap()
        );
    }

    #[tokio::test]
    async fn test_keylist_update_no_change() {
        let state = setup(_initial_connections());

        // Prepare request

        let message = Message::build(
            "id_alice_keylist_update_request".to_owned(),
            "https://didcomm.org/coordinate-mediation/2.0/keylist-update".to_owned(),
            json!({
                "updates": [
                    {
                        "action": "add",
                        "recipient_did": "did:key:alice_identity_pub1@alice_mediator"
                    },
                    {
                        "action": "remove",
                        "recipient_did": "did:key:alice_identity_pub2@alice_mediator"
                    },
                ]
            }),
        )
        .header("return_route".into(), json!("all"))
        .to(global::_mediator_did(&state))
        .from(global::_edge_did())
        .finalize();

        // Process request

        let response = process_plain_keylist_update_message(Arc::clone(&state), message)
            .await
            .unwrap()
            .expect("Response should not be None");
        // Assert updates

        assert_eq!(
            response.body,
            json!({
                "updated": [
                    {
                        "recipient_did": "did:key:alice_identity_pub1@alice_mediator",
                        "action": "add",
                        "result": "no_change"
                    },
                    {
                        "recipient_did":"did:key:alice_identity_pub2@alice_mediator",
                        "action": "remove",
                        "result": "no_change"
                    },
                ]
            })
        );

        // Assert repository state

        let AppStateRepository {
            connection_repository,
            ..
        } = state.repository.as_ref().unwrap();

        let connections = connection_repository.find_all().await.unwrap();
        assert_eq!(connections, _initial_connections());
    }

    #[tokio::test]
    async fn test_keylist_update_duplicate_results_in_client_error() {
        let state = setup(_initial_connections());

        // Prepare request

        let message = Message::build(
            "id_alice_keylist_update_request".to_owned(),
            "https://didcomm.org/coordinate-mediation/2.0/keylist-update".to_owned(),
            json!({
                "updates": [
                    {
                        "action": "add",
                        "recipient_did": "did:key:alice_identity_pub1@alice_mediator"
                    },
                    {
                        "action": "remove",
                        "recipient_did": "did:key:alice_identity_pub1@alice_mediator"
                    },
                ]
            }),
        )
        .header("return_route".into(), json!("all"))
        .to(global::_mediator_did(&state))
        .from(global::_edge_did())
        .finalize();

        // Process request

        let response = process_plain_keylist_update_message(Arc::clone(&state), message)
            .await
            .unwrap()
            .expect("Response should not be None");
        // Assert updates

        assert_eq!(
            response.body,
            json!({
                "updated": [
                    {
                        "recipient_did": "did:key:alice_identity_pub1@alice_mediator",
                        "action": "add",
                        "result": "client_error"
                    },
                    {
                        "recipient_did":"did:key:alice_identity_pub1@alice_mediator",
                        "action": "remove",
                        "result": "client_error"
                    },
                ]
            })
        );

        // Assert repository state

        let AppStateRepository {
            connection_repository,
            ..
        } = state.repository.as_ref().unwrap();

        let connections = connection_repository.find_all().await.unwrap();
        assert_eq!(connections, _initial_connections());
    }

    #[tokio::test]
    async fn test_keylist_update_unknown_action_results_in_client_error() {
        let state = setup(_initial_connections());

        // Prepare request

        let message = Message::build(
            "id_alice_keylist_update_request".to_owned(),
            "https://didcomm.org/coordinate-mediation/2.0/keylist-update".to_owned(),
            json!({
                "updates": [
                    {
                        "action": "unknown",
                        "recipient_did": "did:key:alice_identity_pub1@alice_mediator"
                    }
                ]
            }),
        )
        .header("return_route".into(), json!("all"))
        .to(global::_mediator_did(&state))
        .from(global::_edge_did())
        .finalize();

        // Process request

        let response = process_plain_keylist_update_message(Arc::clone(&state), message)
            .await
            .unwrap()
            .expect("Response should not be None");

        // Assert updates

        assert_eq!(
            response.body,
            json!({
                "updated": [
                    {
                        "recipient_did": "did:key:alice_identity_pub1@alice_mediator",
                        "action": "unknown",
                        "result": "client_error"
                    }
                ]
            })
        );
    }

    #[tokio::test]
    async fn test_keylist_update_with_malformed_request() {
        let state = setup(_initial_connections());

        // Prepare request
        let message = Message::build(
            "id_alice_keylist_update_request".to_owned(),
            "https://didcomm.org/coordinate-mediation/2.0/keylist-update".to_owned(),
            json!("not-keylist-update-request"),
        )
        .header("return_route".into(), json!("all"))
        .to(global::_mediator_did(&state))
        .from(global::_edge_did())
        .finalize();

        // Process request
        let err = process_plain_keylist_update_message(Arc::clone(&state), message)
            .await
            .unwrap_err();

        // Assert issued error
        assert_eq!(err, MediationError::UnexpectedMessageFormat,);
    }

    #[tokio::test]
    async fn test_keylist_update_unknown_sender_results_in_unauthorized_error() {
        let state = setup(
            serde_json::from_str(
                r##"[
                {
                    "_id": {
                        "$oid": "6580701fd2d92bb3cd291b2a"
                    },
                    "client_did": "did:key:alt",
                    "mediator_did": "did:web:alice-mediator.com:alice_mediator_pub",
                    "routing_did": "did:key:generated",
                    "keylist": []
                }
            ]"##,
            )
            .unwrap(),
        );

        // Prepare request
        let message = Message::build(
            "id_alice_keylist_update_request".to_owned(),
            "https://didcomm.org/coordinate-mediation/2.0/keylist-update".to_owned(),
            json!({
                "updates": [
                    {
                        "action": "add",
                        "recipient_did": "did:key:alice_identity_pub1@alice_mediator"
                    }
                ]
            }),
        )
        .header("return_route".into(), json!("all"))
        .to(global::_mediator_did(&state))
        .from(global::_edge_did())
        .finalize();

        // Process request
        let err = process_plain_keylist_update_message(Arc::clone(&state), message)
            .await
            .unwrap_err();

        // Assert issued error
        assert_eq!(err, MediationError::UncoordinatedSender,);
    }

    //----------------------------------------------------------------------------------------------
    // Helpers -------------------------------------------------------------------------------------
    //----------------------------------------------------------------------------------------------

    fn _initial_connections() -> Vec<Connection> {
        serde_json::from_str(
            r##"[
                {
                    "_id": {
                        "$oid": "6580701fd2d92bb3cd291b2a"
                    },
                    "client_did": "did:key:z6MkfyTREjTxQ8hUwSwBPeDHf3uPL3qCjSSuNPwsyMpWUGH7",
                    "mediator_did": "did:web:alice-mediator.com:alice_mediator_pub",
                    "routing_did": "did:key:generated",
                    "keylist": [
                        "did:key:alice_identity_pub1@alice_mediator"
                    ]
                },
                {
                    "_id": {
                        "$oid": "6580701fd2d92bb3cd291b2b"
                    },
                    "client_did": "did:key:other",
                    "mediator_did": "did:web:alice-mediator.com:alice_mediator_pub",
                    "routing_did": "did:key:generated",
                    "keylist": []
                }
            ]"##,
        )
        .unwrap()
    }

    use did_utils::crypto::{KeyMaterial, BYTES_LENGTH_32};

    #[test]
    fn test_generate_did_peer() {
        // Positive Test
        let (did_peer, auth_keys, agreem_keys) = generate_did_peer("example_endpoint".to_string());

        // Check if the generated DID Peer is not empty
        assert!(!did_peer.is_empty());

        // Check if auth_keys and agreem_keys have the right size
        assert_eq!(
            agreem_keys.public_key_bytes().unwrap().len(),
            BYTES_LENGTH_32
        );
        assert_eq!(
            agreem_keys.private_key_bytes().unwrap().len(),
            BYTES_LENGTH_32
        );
        assert_eq!(auth_keys.public_key_bytes().unwrap().len(), BYTES_LENGTH_32);
        assert_eq!(
            auth_keys.private_key_bytes().unwrap().len(),
            BYTES_LENGTH_32
        );
    }

    #[test]
    fn test_generate_did_peer_and_expand() {
        // Generate a did:peer address with a service endpoint
        let service_endpoint = "http://example.com/didcomm";
        let (did, _, _) = generate_did_peer(service_endpoint.to_string());
        let expected_service_endpoint = json!({"uri": service_endpoint, "accept": vec!["didcomm/v2"], "routingKeys": Vec::<String>::new()});

        // Expand the generated did:peer address to a DID document
        let did_method = DidPeer::default();
        let did_document = did_method.expand(&did).unwrap();

        // Check that the serviceEndpoint in the DID document matches the input
        assert_eq!(
            did_document
                .service
                .unwrap()
                .first()
                .map(|s| &s.service_endpoint),
            Some(&expected_service_endpoint)
        );
    }
}<|MERGE_RESOLUTION|>--- conflicted
+++ resolved
@@ -160,7 +160,7 @@
     Ok(Some(
         Message::build(
             format!("urn:uuid:{}", Uuid::new_v4()),
-            mediation_grant.message_type.clone(),
+            MEDIATE_GRANT_2_0.to_string(),
             json!(mediation_grant),
         )
         .to(sender_did.to_owned())
@@ -232,21 +232,7 @@
             })?,
     };
 
-<<<<<<< HEAD
     Ok(())
-=======
-        Ok(Some(
-            Message::build(
-                format!("urn:uuid:{}", Uuid::new_v4()),
-                MEDIATE_GRANT_2_0.to_string(),
-                json!(mediation_grant),
-            )
-            .to(sender_did.clone())
-            .from(mediator_did.clone())
-            .finalize(),
-        ))
-    }
->>>>>>> 2d3fa41d
 }
 
 fn create_mediation_grant(routing_did: &str) -> MediationGrantBody {
@@ -466,7 +452,6 @@
         .as_ref()
         .ok_or(MediationError::InternalServerError)?;
 
-<<<<<<< HEAD
     // Find connection
     let connection = match state.circuit_breaker.get(KEYLIST_QUERY_2_0) {
         Some(cb) => cb
@@ -493,13 +478,6 @@
             })?,
     }
     .ok_or(MediationError::UncoordinatedSender)?;
-=======
-    let connection = connection_repository
-        .find_one_by(doc! { "client_did": &sender })
-        .await
-        .unwrap()
-        .ok_or(MediationError::UncoordinatedSender)?;
->>>>>>> 2d3fa41d
 
     let keylist_entries = connection
         .keylist
@@ -514,11 +492,6 @@
         pagination: None,
     };
 
-<<<<<<< HEAD
-=======
-    let keylist_object = body;
-
->>>>>>> 2d3fa41d
     let mediator_did = &state.diddoc.id;
 
     let message = Message::build(
