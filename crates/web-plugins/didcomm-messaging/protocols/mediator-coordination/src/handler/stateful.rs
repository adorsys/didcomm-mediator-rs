use crate::{
    constants::{KEYLIST_2_0, KEYLIST_UPDATE_RESPONSE_2_0, MEDIATE_DENY_2_0, MEDIATE_GRANT_2_0},
    errors::MediationError,
    handler::midlw::ensure_jwm_type_is_mediation_request,
    model::stateful::coord::{
        Keylist, KeylistBody, KeylistEntry, KeylistUpdateAction, KeylistUpdateBody,
        KeylistUpdateConfirmation, KeylistUpdateResponseBody, KeylistUpdateResult, MediationDeny,
        MediationGrant, MediationGrantBody,
    },
};
use did_utils::{
    crypto::{Ed25519KeyPair, Generate, ToMultikey, X25519KeyPair},
    didcore::Service,
    jwk::Jwk,
    methods::{DidPeer, Purpose, PurposedKey},
};
use didcomm::{did::DIDResolver, Message};
use keystore::Secrets;
use mongodb::bson::doc;
use serde_json::json;
use shared::{
    circuit_breaker::CircuitBreaker,
    midlw::ensure_transport_return_route_is_decorated_all,
    repository::entity::Connection,
    retry::{retry_async, RetryOptions},
    state::{AppState, AppStateRepository},
};
use std::{sync::Arc, time::Duration};
use tokio::sync::Mutex;
use uuid::Uuid;

/// Process a DIDComm mediate request
pub(crate) async fn process_mediate_request(
    state: Arc<AppState>,
    plain_message: Message,
    circuit_breaker: Arc<Mutex<CircuitBreaker>>,
) -> Result<Option<Message>, MediationError> {
    // This is to Check message type compliance
    ensure_jwm_type_is_mediation_request(&plain_message)?;

    // This is to Check explicit agreement to HTTP responding
    ensure_transport_return_route_is_decorated_all(&plain_message)
        .map_err(|_| MediationError::NoReturnRouteAllDecoration)?;

    let mediator_did = &state.diddoc.id;

    let sender_did = plain_message.from.as_ref().unwrap();

<<<<<<< HEAD
    // Acquire the CircuitBreaker lock
    let mut cb = circuit_breaker.lock().await;

    // Wrap the process logic in the CircuitBreaker call
    let result = cb
        .call_async(|| {
            let state = state.clone();
            let sender_did = sender_did.clone();
            let mediator_did = mediator_did.clone();

            async move {
                // Retrieve repository to connection entities
                // Retrieve repository to connection entities

                // Retrieve repository to connection entities

                let AppStateRepository {
                    connection_repository,
                    ..
                } = state
                    .repository
                    .as_ref()
                    .ok_or(MediationError::InternalServerError)?;

                // If there is already mediation, send mediate deny
                if let Some(_connection) = retry_async(
                    || {
                        let sender_did = sender_did.clone();
                        let connection_repository = connection_repository.clone();

                        async move {
                            connection_repository
                                .find_one_by(doc! { "client_did": sender_did })
                                .await
                        }
                    },
                    RetryOptions::new()
                        .retries(5)
                        .exponential_backoff(Duration::from_millis(100))
                        .max_delay(Duration::from_secs(1)),
                )
                .await
                .map_err(|_| MediationError::InternalServerError)?
                {
                    tracing::info!("Sending mediate deny.");
                    return Ok(Some(
                        Message::build(
                            format!("urn:uuid:{}", Uuid::new_v4()),
                            MEDIATE_DENY_2_0.to_string(),
                            json!(MediationDeny {
                                id: format!("urn:uuid:{}", Uuid::new_v4()),
                                message_type: MEDIATE_DENY_2_0.to_string(),
                                ..Default::default()
                            }),
                        )
                        .to(sender_did.clone())
                        .from(mediator_did.clone())
                        .finalize(),
                    ));
                } else {
                    // Issue mediate grant response
                    tracing::info!("Sending mediate grant.");
                    // Create routing, store it and send mediation grant
                    let (routing_did, auth_keys, agreem_keys) =
                        generate_did_peer(state.public_domain.to_string());

                    let AppStateRepository { keystore, .. } = state
                        .repository
                        .as_ref()
                        .ok_or(MediationError::InternalServerError)?;

                    let diddoc = retry_async(
                        || {
                            let did_resolver = state.did_resolver.clone();
                            let routing_did = routing_did.clone();

                            async move { did_resolver.resolve(&routing_did).await.map_err(|_| ()) }
                        },
                        RetryOptions::new()
                            .retries(5)
                            .exponential_backoff(Duration::from_millis(100))
                            .max_delay(Duration::from_secs(2)),
                    )
                    .await
                    .map_err(|err| {
                        tracing::error!("Failed to resolve DID: {:?}", err);
                        MediationError::InternalServerError
                    })?
                    .ok_or(MediationError::InternalServerError)?;

                    let agreem_keys_jwk: Jwk = agreem_keys.try_into().unwrap();

                    let agreem_keys_secret = Secrets {
                        id: None,
                        kid: diddoc.key_agreement.get(0).unwrap().clone(),
                        secret_material: agreem_keys_jwk,
                    };

                    match keystore.store(agreem_keys_secret).await {
                        Ok(_stored_connection) => {
                            tracing::info!("Successfully stored agreement keys.")
                        }
                        Err(error) => tracing::error!("Error storing agreement keys: {:?}", error),
                    }
=======
    // Retrieve repository to connection entities

    let AppStateRepository {
        connection_repository,
        ..
    } = state
        .repository
        .as_ref()
        .ok_or(MediationError::InternalServerError)?;

    // If there is already mediation, send mediate deny
    if let Some(_connection) = connection_repository
        .find_one_by(doc! { "client_did": sender_did})
        .await
        .map_err(|_| MediationError::InternalServerError)?
    {
        tracing::info!("Sending mediate deny.");
        Ok(Some(
            Message::build(
                format!("urn:uuid:{}", Uuid::new_v4()),
                MEDIATE_DENY_2_0.to_string(),
                json!(MediationDeny {
                    id: format!("urn:uuid:{}", Uuid::new_v4()),
                    message_type: MEDIATE_DENY_2_0.to_string(),
                }),
            )
            .to(sender_did.clone())
            .from(mediator_did.clone())
            .finalize(),
        ))
    } else {
        /* Issue mediate grant response */
        tracing::info!("Sending mediate grant.");
        // Create routing, store it and send mediation grant
        let (routing_did, auth_keys, agreem_keys) =
            generate_did_peer(state.public_domain.to_string());

        let AppStateRepository { keystore, .. } = state
            .repository
            .as_ref()
            .ok_or(MediationError::InternalServerError)?;

        let diddoc = state
            .did_resolver
            .resolve(&routing_did)
            .await
            .map_err(|err| {
                tracing::error!("Failed to resolve DID: {:?}", err);
                MediationError::InternalServerError
            })?
            .ok_or(MediationError::InternalServerError)?;

        let agreem_keys_jwk: Jwk = agreem_keys.try_into().unwrap();

        let agreem_keys_secret = Secrets {
            id: None,
            kid: diddoc.key_agreement.first().unwrap().clone(),
            secret_material: agreem_keys_jwk,
        };

        match keystore.store(agreem_keys_secret).await {
            Ok(_stored_connection) => {
                tracing::info!("Successfully stored agreement keys.")
            }
            Err(error) => tracing::error!("Error storing agreement keys: {:?}", error),
        }
>>>>>>> 2747ea57

                    let auth_keys_jwk: Jwk = auth_keys.try_into().unwrap();

                    let auth_keys_secret = Secrets {
                        id: None,
                        kid: diddoc.authentication.get(0).unwrap().clone(),
                        secret_material: auth_keys_jwk,
                    };

                    match keystore.store(auth_keys_secret).await {
                        Ok(_stored_connection) => {
                            tracing::info!("Successfully stored authentication keys.")
                        }
                        Err(error) => {
                            tracing::error!("Error storing authentication keys: {:?}", error)
                        }
                    }

<<<<<<< HEAD
                    let mediation_grant = create_mediation_grant(&routing_did);

                    let new_connection = Connection {
                        id: None,
                        client_did: sender_did.to_string(),
                        mediator_did: mediator_did.to_string(),
                        keylist: vec!["".to_string()],
                        routing_did: routing_did,
                    };

                    // Use store_one to store the sample connection
                    match connection_repository.store(new_connection).await {
                        Ok(_stored_connection) => {
                            tracing::info!("Successfully stored connection: ")
                        }
                        Err(error) => tracing::error!("Error storing connection: {:?}", error),
                    }
=======
        let auth_keys_secret = Secrets {
            id: None,
            kid: diddoc.authentication.first().unwrap().clone(),
            secret_material: auth_keys_jwk,
        };
>>>>>>> 2747ea57

                    Ok(Some(
                        Message::build(
                            format!("urn:uuid:{}", Uuid::new_v4()),
                            mediation_grant.message_type.clone(),
                            json!(mediation_grant),
                        )
                        .to(sender_did.clone())
                        .from(mediator_did.clone())
                        .finalize(),
                    ))
                }
            }
<<<<<<< HEAD
        })
        .await;
=======
            Err(error) => tracing::error!("Error storing authentication keys: {:?}", error),
        }

        let mediation_grant = create_mediation_grant(&routing_did);

        let new_connection = Connection {
            id: None,
            client_did: sender_did.to_string(),
            mediator_did: mediator_did.to_string(),
            keylist: vec!["".to_string()],
            routing_did,
        };
>>>>>>> 2747ea57

    match result {
        Some(Ok(response)) => Ok(response),
        Some(Err(err)) => Err(err),
        None => Err(MediationError::CircuitOpen),
    }
}

fn create_mediation_grant(routing_did: &str) -> MediationGrant {
    MediationGrant {
        id: format!("urn:uuid:{}", Uuid::new_v4()),
        message_type: MEDIATE_GRANT_2_0.to_string(),
        body: MediationGrantBody {
            routing_did: routing_did.to_string(),
        },
    }
}

fn generate_did_peer(service_endpoint: String) -> (String, Ed25519KeyPair, X25519KeyPair) {
    // Generate keys
    let auth_keys = Ed25519KeyPair::new().unwrap();
    let agreem_keys = X25519KeyPair::new().unwrap();

    // Format them for did:peer
    let keys = vec![
        PurposedKey {
            purpose: Purpose::Verification,
            public_key_multibase: auth_keys.to_multikey(),
        },
        PurposedKey {
            purpose: Purpose::Encryption,
            public_key_multibase: agreem_keys.to_multikey(),
        },
    ];

    // Generate service
    let services = vec![Service {
        id: String::from("#didcomm"),
        service_type: String::from("DIDCommMessaging"),
        service_endpoint: json!({
            "uri": service_endpoint,
            "accept": vec!["didcomm/v2"],
            "routingKeys": Vec::<String>::new()}),
        ..Default::default()
    }];

    (
        DidPeer::create_did_peer_2(&keys, &services).unwrap(),
        auth_keys,
        agreem_keys,
    )
}

pub(crate) async fn process_plain_keylist_update_message(
    state: Arc<AppState>,
    message: Message,
    circuit_breaker: Arc<Mutex<CircuitBreaker>>,
) -> Result<Option<Message>, MediationError> {
    // Extract message sender

    let sender = message
        .from
        .expect("unpacking middleware failed to prevent anonymous senders");

    // Parse message body into keylist update

    let keylist_update_body: KeylistUpdateBody = serde_json::from_value(message.body)
        .map_err(|_| MediationError::UnexpectedMessageFormat)?;

<<<<<<< HEAD
    let mut cb = circuit_breaker.lock().await;

    let result = cb
        .call_async(|| {
            let state = state.clone();
            let sender = sender.clone();
            let keylist_update_body = keylist_update_body.clone();

            async move {
                let AppStateRepository {
                    connection_repository,
                    ..
                } = state
                    .repository
                    .as_ref()
                    .ok_or(MediationError::InternalServerError)?;

                // Find connection for this keylist update

                let connection = retry_async(
                    || {
                        let connection_repository = connection_repository.clone();
                        let sender = sender.clone();

                        async move {
                            connection_repository
                                .find_one_by(doc! { "client_did": &sender })
                                .await
                                .map_err(|_| ())
                        }
                    },
                    RetryOptions::new()
                        .retries(5)
                        .exponential_backoff(Duration::from_millis(100))
                        .max_delay(Duration::from_secs(2)),
                )
                .await
                .map_err(|err| {
                    tracing::error!("Failed to find connection after retries: {:?}", err);
                    MediationError::InternalServerError
                })?
                .ok_or_else(|| MediationError::UncoordinatedSender)?;

                // Prepare handles to relevant collections

                let mut updated_keylist = connection.keylist.clone();
                let updates = keylist_update_body.updates;

                // Closure to check if a specific key is duplicated across commands

                let key_is_duplicate = |recipient_did| {
                    updates
=======
    // Retrieve repository to connection entities

    let AppStateRepository {
        connection_repository,
        ..
    } = state
        .repository
        .as_ref()
        .ok_or(MediationError::InternalServerError)?;

    // Find connection for this keylist update

    let connection = connection_repository
        .find_one_by(doc! { "client_did": &sender })
        .await
        .unwrap()
        .ok_or(MediationError::UncoordinatedSender)?;

    // Prepare handles to relevant collections

    let mut updated_keylist = connection.keylist.clone();
    let updates = keylist_update_body.updates;

    // Closure to check if a specific key is duplicated across commands

    let key_is_duplicate = |recipient_did| {
        updates
            .iter()
            .filter(|e| &e.recipient_did == recipient_did)
            .count()
            > 1
    };

    // Perform updates to persist

    let confirmations: Vec<_> = updates
        .iter()
        .map(|update| KeylistUpdateConfirmation {
            recipient_did: update.recipient_did.clone(),
            action: update.action.clone(),
            result: {
                if let KeylistUpdateAction::Unknown(_) = &update.action {
                    KeylistUpdateResult::ClientError
                } else if key_is_duplicate(&update.recipient_did) {
                    KeylistUpdateResult::ClientError
                } else {
                    match connection
                        .keylist
>>>>>>> 2747ea57
                        .iter()
                        .filter(|e| &e.recipient_did == recipient_did)
                        .count()
                        > 1
                };

                // Process keylist updates
                let confirmations: Vec<_> = updates
                    .iter()
                    .map(|update| KeylistUpdateConfirmation {
                        recipient_did: update.recipient_did.clone(),
                        action: update.action.clone(),
                        result: {
                            if let KeylistUpdateAction::Unknown(_) = &update.action {
                                KeylistUpdateResult::ClientError
                            } else if key_is_duplicate(&update.recipient_did) {
                                KeylistUpdateResult::ClientError
                            } else {
                                match connection
                                    .keylist
                                    .iter()
                                    .position(|x| x == &update.recipient_did)
                                {
                                    Some(index) => match &update.action {
                                        KeylistUpdateAction::Add => KeylistUpdateResult::NoChange,
                                        KeylistUpdateAction::Remove => {
                                            updated_keylist.swap_remove(index);
                                            KeylistUpdateResult::Success
                                        }
                                        KeylistUpdateAction::Unknown(_) => unreachable!(),
                                    },
                                    None => match &update.action {
                                        KeylistUpdateAction::Add => {
                                            updated_keylist.push(update.recipient_did.clone());
                                            KeylistUpdateResult::Success
                                        }
                                        KeylistUpdateAction::Remove => {
                                            KeylistUpdateResult::NoChange
                                        }
                                        KeylistUpdateAction::Unknown(_) => unreachable!(),
                                    },
                                }
                            }
                        },
                    })
                    .collect();

                let confirmations = match connection_repository
                    .update(Connection {
                        keylist: updated_keylist,
                        ..connection
                    })
                    .await
                {
                    Ok(_) => confirmations,
                    Err(_) => confirmations
                        .into_iter()
                        .map(|mut confirmation| {
                            if confirmation.result != KeylistUpdateResult::ClientError {
                                confirmation.result = KeylistUpdateResult::ServerError
                            }

                            confirmation
                        })
                        .collect(),
                };

                // Build response

                let mediator_did = &state.diddoc.id;

                Ok(Some(
                    Message::build(
                        format!("urn:uuid:{}", Uuid::new_v4()),
                        KEYLIST_UPDATE_RESPONSE_2_0.to_string(),
                        json!(KeylistUpdateResponseBody {
                            updated: confirmations
                        }),
                    )
                    .to(sender)
                    .from(mediator_did.to_owned())
                    .finalize(),
                ))
            }
        })
        .await;

    match result {
        Some(Ok(response)) => Ok(response),
        Some(Err(err)) => Err(err),
        None => Err(MediationError::CircuitOpen),
    }
}

pub(crate) async fn process_plain_keylist_query_message(
    state: Arc<AppState>,
    message: Message,
    circuit_breaker: Arc<Mutex<CircuitBreaker>>,
) -> Result<Option<Message>, MediationError> {
    println!("Processing keylist query...");
    let sender = message
        .from
        .expect("unpacking middleware failed to prevent anonymous senders");

<<<<<<< HEAD
    let mut cb = circuit_breaker.lock().await;

    let result = cb
        .call_async(|| {
            let state = state.clone();
            let sender = sender.clone();

            async move {
                let AppStateRepository {
                    connection_repository,
                    ..
                } = state
                    .repository
                    .as_ref()
                    .ok_or(MediationError::InternalServerError)?;

                let connection = retry_async(
                    || {
                        let connection_repository = connection_repository.clone();
                        let sender = sender.clone();

                        async move {
                            connection_repository
                                .find_one_by(doc! { "client_did": &sender })
                                .await
                                .map_err(|_| ())
                        }
                    },
                    RetryOptions::new()
                        .retries(5)
                        .exponential_backoff(Duration::from_millis(100))
                        .max_delay(Duration::from_secs(2)),
                )
                .await
                .map_err(|err| {
                    tracing::error!("Failed to find connection after retries: {:?}", err);
                    MediationError::InternalServerError
                })?
                .ok_or_else(|| MediationError::UncoordinatedSender)?;

                println!("keylist: {:?}", connection);

                let keylist_entries = connection
                    .keylist
                    .iter()
                    .map(|key| KeylistEntry {
                        recipient_did: key.clone(),
                    })
                    .collect::<Vec<KeylistEntry>>();

                let body = KeylistBody {
                    keys: keylist_entries,
                    pagination: None,
                };

                let keylist_object = Keylist {
                    id: format!("urn:uuid:{}", Uuid::new_v4()),
                    message_type: KEYLIST_2_0.to_string(),
                    body: body,
                    additional_properties: None,
                };

                let mediator_did = &state.diddoc.id;
=======
    let AppStateRepository {
        connection_repository,
        ..
    } = state
        .repository
        .as_ref()
        .ok_or(MediationError::InternalServerError)?;

    let connection = connection_repository
        .find_one_by(doc! { "client_did": &sender })
        .await
        .unwrap()
        .ok_or(MediationError::UncoordinatedSender)?;

    println!("keylist: {:?}", connection);

    let keylist_entries = connection
        .keylist
        .iter()
        .map(|key| KeylistEntry {
            recipient_did: key.clone(),
        })
        .collect::<Vec<KeylistEntry>>();

    let body = KeylistBody {
        keys: keylist_entries,
        pagination: None,
    };

    let keylist_object = Keylist {
        id: format!("urn:uuid:{}", Uuid::new_v4()),
        message_type: KEYLIST_2_0.to_string(),
        body,
        additional_properties: None,
    };
>>>>>>> 2747ea57

                let message = Message::build(
                    format!("urn:uuid:{}", Uuid::new_v4()),
                    KEYLIST_2_0.to_string(),
                    json!(keylist_object),
                )
                .to(sender.clone())
                .from(mediator_did.clone())
                .finalize();

                println!("message: {:?}", message);

                Ok(Some(message))
            }
        })
        .await;

    match result {
        Some(Ok(response)) => Ok(response),
        Some(Err(err)) => Err(err),
        None => Err(MediationError::CircuitOpen),
    }
}

#[cfg(test)]
mod tests {
    use super::*;

    use shared::{
        circuit_breaker, repository::tests::MockConnectionRepository,
        utils::tests_utils::tests as global,
    };

    #[allow(clippy::needless_update)]
    fn setup(initial_connections: Vec<Connection>) -> Arc<AppState> {
        let state = global::setup();

        let mut state = match Arc::try_unwrap(state) {
            Ok(state) => state,
            Err(_) => panic!(),
        };

        state.repository = Some(AppStateRepository {
            connection_repository: Arc::new(MockConnectionRepository::from(initial_connections)),
            ..state.repository.unwrap()
        });

        Arc::new(state)
    }

    #[tokio::test]
    async fn test_keylist_query_success() {
        let state = setup(_initial_connections());

        // Prepare request
        let message = Message::build(
            "id_alice_keylist_query".to_owned(),
            "https://didcomm.org/coordinate-mediation/2.0/keylist-query".to_owned(),
            json!({}),
        )
        .to(global::_mediator_did(&state))
        .from(global::_edge_did())
        .finalize();

        let circuit_breaker = circuit_breaker::CircuitBreaker::new(3, Duration::from_secs(3));

        // Process request
        let response = process_plain_keylist_query_message(
            Arc::clone(&state),
            message,
            Arc::new(circuit_breaker.into()),
        )
        .await
        .unwrap()
        .expect("Response should not be None");

        assert_eq!(response.type_, KEYLIST_2_0);
        assert_eq!(response.from.unwrap(), global::_mediator_did(&state));
        assert_eq!(response.to.unwrap(), vec![global::_edge_did()]);
    }
    #[tokio::test]
    async fn test_keylist_query_malformed_request() {
        let state = setup(_initial_connections());

        // Prepare request with a sender that is not in the system
        let message = Message::build(
            "id_alice_keylist_query".to_owned(),
            "https://didcomm.org/coordinate-mediation/2.0/keylist-query".to_owned(),
            json!({}),
        )
        .to(global::_mediator_did(&state))
        .from("did:example:uncoordinated_sender".to_string())
        .finalize();

        let circuit_breaker = circuit_breaker::CircuitBreaker::new(3, Duration::from_secs(3));

        // Process request
        let err = process_plain_keylist_query_message(
            Arc::clone(&state),
            message,
            Arc::new(circuit_breaker.into()),
        )
        .await
        .unwrap_err();
        // Assert issued error for uncoordinated sender
        assert_eq!(err, MediationError::UncoordinatedSender,);
    }
    #[tokio::test]
    async fn test_keylist_update() {
        let state = setup(_initial_connections());

        // Prepare request

        let message = Message::build(
            "id_alice_keylist_update_request".to_owned(),
            "https://didcomm.org/coordinate-mediation/2.0/keylist-update".to_owned(),
            json!({
                "updates": [
                    {
                        "action": "remove",
                        "recipient_did": "did:key:alice_identity_pub1@alice_mediator"
                    },
                    {
                        "action": "add",
                        "recipient_did": "did:key:alice_identity_pub2@alice_mediator"
                    },
                ]
            }),
        )
        .header("return_route".into(), json!("all"))
        .to(global::_mediator_did(&state))
        .from(global::_edge_did())
        .finalize();

        // Process request

        let circuit_breaker = circuit_breaker::CircuitBreaker::new(3, Duration::from_secs(3));

        let response = process_plain_keylist_update_message(
            Arc::clone(&state),
            message,
            Arc::new(circuit_breaker.into()),
        )
        .await
        .unwrap()
        .expect("Response should not be None");
        let response = response;

        // Assert metadata

        assert_eq!(response.type_, KEYLIST_UPDATE_RESPONSE_2_0);
        assert_eq!(response.from.unwrap(), global::_mediator_did(&state));
        assert_eq!(response.to.unwrap(), vec![global::_edge_did()]);

        // Assert updates

        assert_eq!(
            response.body,
            json!({
                "updated": [
                    {
                        "recipient_did": "did:key:alice_identity_pub1@alice_mediator",
                        "action": "remove",
                        "result": "success"
                    },
                    {
                        "recipient_did":"did:key:alice_identity_pub2@alice_mediator",
                        "action": "add",
                        "result": "success"
                    },
                ]
            })
        );

        // Assert repository state

        let AppStateRepository {
            connection_repository,
            ..
        } = state.repository.as_ref().unwrap();

        let connections = connection_repository.find_all().await.unwrap();
        assert_eq!(
            connections,
            serde_json::from_str::<Vec<Connection>>(
                r##"[
                    {
                        "_id": {
                            "$oid": "6580701fd2d92bb3cd291b2a"
                        },
                        "client_did": "did:key:z6MkfyTREjTxQ8hUwSwBPeDHf3uPL3qCjSSuNPwsyMpWUGH7",
                        "mediator_did": "did:web:alice-mediator.com:alice_mediator_pub",
                        "routing_did": "did:key:generated",
                        "keylist": [
                            "did:key:alice_identity_pub2@alice_mediator"
                        ]
                    },
                    {
                        "_id": {
                            "$oid": "6580701fd2d92bb3cd291b2b"
                        },
                        "client_did": "did:key:other",
                        "mediator_did": "did:web:alice-mediator.com:alice_mediator_pub",
                        "routing_did": "did:key:generated",
                        "keylist": []
                    }
                ]"##
            )
            .unwrap()
        );
    }

    #[tokio::test]
    async fn test_keylist_update_no_change() {
        let state = setup(_initial_connections());

        // Prepare request

        let message = Message::build(
            "id_alice_keylist_update_request".to_owned(),
            "https://didcomm.org/coordinate-mediation/2.0/keylist-update".to_owned(),
            json!({
                "updates": [
                    {
                        "action": "add",
                        "recipient_did": "did:key:alice_identity_pub1@alice_mediator"
                    },
                    {
                        "action": "remove",
                        "recipient_did": "did:key:alice_identity_pub2@alice_mediator"
                    },
                ]
            }),
        )
        .header("return_route".into(), json!("all"))
        .to(global::_mediator_did(&state))
        .from(global::_edge_did())
        .finalize();

        // Process request

        let circuit_breaker = circuit_breaker::CircuitBreaker::new(3, Duration::from_secs(3));

        let response = process_plain_keylist_update_message(
            Arc::clone(&state),
            message,
            Arc::new(circuit_breaker.into()),
        )
        .await
        .unwrap()
        .expect("Response should not be None");
        // Assert updates

        assert_eq!(
            response.body,
            json!({
                "updated": [
                    {
                        "recipient_did": "did:key:alice_identity_pub1@alice_mediator",
                        "action": "add",
                        "result": "no_change"
                    },
                    {
                        "recipient_did":"did:key:alice_identity_pub2@alice_mediator",
                        "action": "remove",
                        "result": "no_change"
                    },
                ]
            })
        );

        // Assert repository state

        let AppStateRepository {
            connection_repository,
            ..
        } = state.repository.as_ref().unwrap();

        let connections = connection_repository.find_all().await.unwrap();
        assert_eq!(connections, _initial_connections());
    }

    #[tokio::test]
    async fn test_keylist_update_duplicate_results_in_client_error() {
        let state = setup(_initial_connections());

        // Prepare request

        let message = Message::build(
            "id_alice_keylist_update_request".to_owned(),
            "https://didcomm.org/coordinate-mediation/2.0/keylist-update".to_owned(),
            json!({
                "updates": [
                    {
                        "action": "add",
                        "recipient_did": "did:key:alice_identity_pub1@alice_mediator"
                    },
                    {
                        "action": "remove",
                        "recipient_did": "did:key:alice_identity_pub1@alice_mediator"
                    },
                ]
            }),
        )
        .header("return_route".into(), json!("all"))
        .to(global::_mediator_did(&state))
        .from(global::_edge_did())
        .finalize();

        // Process request
        let circuit_breaker = circuit_breaker::CircuitBreaker::new(3, Duration::from_secs(3));

        let response = process_plain_keylist_update_message(
            Arc::clone(&state),
            message,
            Arc::new(circuit_breaker.into()),
        )
        .await
        .unwrap()
        .expect("Response should not be None");
        // Assert updates

        assert_eq!(
            response.body,
            json!({
                "updated": [
                    {
                        "recipient_did": "did:key:alice_identity_pub1@alice_mediator",
                        "action": "add",
                        "result": "client_error"
                    },
                    {
                        "recipient_did":"did:key:alice_identity_pub1@alice_mediator",
                        "action": "remove",
                        "result": "client_error"
                    },
                ]
            })
        );

        // Assert repository state

        let AppStateRepository {
            connection_repository,
            ..
        } = state.repository.as_ref().unwrap();

        let connections = connection_repository.find_all().await.unwrap();
        assert_eq!(connections, _initial_connections());
    }

    #[tokio::test]
    async fn test_keylist_update_unknown_action_results_in_client_error() {
        let state = setup(_initial_connections());

        // Prepare request

        let message = Message::build(
            "id_alice_keylist_update_request".to_owned(),
            "https://didcomm.org/coordinate-mediation/2.0/keylist-update".to_owned(),
            json!({
                "updates": [
                    {
                        "action": "unknown",
                        "recipient_did": "did:key:alice_identity_pub1@alice_mediator"
                    }
                ]
            }),
        )
        .header("return_route".into(), json!("all"))
        .to(global::_mediator_did(&state))
        .from(global::_edge_did())
        .finalize();

        // Process request
        let circuit_breaker = circuit_breaker::CircuitBreaker::new(3, Duration::from_secs(3));

        let response = process_plain_keylist_update_message(
            Arc::clone(&state),
            message,
            Arc::new(circuit_breaker.into()),
        )
        .await
        .unwrap()
        .expect("Response should not be None");

        // Assert updates

        assert_eq!(
            response.body,
            json!({
                "updated": [
                    {
                        "recipient_did": "did:key:alice_identity_pub1@alice_mediator",
                        "action": "unknown",
                        "result": "client_error"
                    }
                ]
            })
        );
    }

    #[tokio::test]
    async fn test_keylist_update_with_malformed_request() {
        let state = setup(_initial_connections());

        // Prepare request
        let message = Message::build(
            "id_alice_keylist_update_request".to_owned(),
            "https://didcomm.org/coordinate-mediation/2.0/keylist-update".to_owned(),
            json!("not-keylist-update-request"),
        )
        .header("return_route".into(), json!("all"))
        .to(global::_mediator_did(&state))
        .from(global::_edge_did())
        .finalize();

        // Process request
        let circuit_breaker = circuit_breaker::CircuitBreaker::new(3, Duration::from_secs(3));

        let err = process_plain_keylist_update_message(
            Arc::clone(&state),
            message,
            Arc::new(circuit_breaker.into()),
        )
        .await
        .unwrap_err();

        // Assert issued error
        assert_eq!(err, MediationError::UnexpectedMessageFormat,);
    }

    #[tokio::test]
    async fn test_keylist_update_unknown_sender_results_in_unauthorized_error() {
        let state = setup(
            serde_json::from_str(
                r##"[
                {
                    "_id": {
                        "$oid": "6580701fd2d92bb3cd291b2a"
                    },
                    "client_did": "did:key:alt",
                    "mediator_did": "did:web:alice-mediator.com:alice_mediator_pub",
                    "routing_did": "did:key:generated",
                    "keylist": []
                }
            ]"##,
            )
            .unwrap(),
        );

        // Prepare request
        let message = Message::build(
            "id_alice_keylist_update_request".to_owned(),
            "https://didcomm.org/coordinate-mediation/2.0/keylist-update".to_owned(),
            json!({
                "updates": [
                    {
                        "action": "add",
                        "recipient_did": "did:key:alice_identity_pub1@alice_mediator"
                    }
                ]
            }),
        )
        .header("return_route".into(), json!("all"))
        .to(global::_mediator_did(&state))
        .from(global::_edge_did())
        .finalize();

        // Process request
        let circuit_breaker = circuit_breaker::CircuitBreaker::new(3, Duration::from_secs(3));

        let err = process_plain_keylist_update_message(
            Arc::clone(&state),
            message,
            Arc::new(circuit_breaker.into()),
        )
        .await
        .unwrap_err();

        // Assert issued error
        assert_eq!(err, MediationError::UncoordinatedSender,);
    }

    //----------------------------------------------------------------------------------------------
    // Helpers -------------------------------------------------------------------------------------
    //----------------------------------------------------------------------------------------------

    fn _initial_connections() -> Vec<Connection> {
        serde_json::from_str(
            r##"[
                {
                    "_id": {
                        "$oid": "6580701fd2d92bb3cd291b2a"
                    },
                    "client_did": "did:key:z6MkfyTREjTxQ8hUwSwBPeDHf3uPL3qCjSSuNPwsyMpWUGH7",
                    "mediator_did": "did:web:alice-mediator.com:alice_mediator_pub",
                    "routing_did": "did:key:generated",
                    "keylist": [
                        "did:key:alice_identity_pub1@alice_mediator"
                    ]
                },
                {
                    "_id": {
                        "$oid": "6580701fd2d92bb3cd291b2b"
                    },
                    "client_did": "did:key:other",
                    "mediator_did": "did:web:alice-mediator.com:alice_mediator_pub",
                    "routing_did": "did:key:generated",
                    "keylist": []
                }
            ]"##,
        )
        .unwrap()
    }

    use did_utils::crypto::{KeyMaterial, BYTES_LENGTH_32};

    #[test]
    fn test_generate_did_peer() {
        // Positive Test
        let (did_peer, auth_keys, agreem_keys) = generate_did_peer("example_endpoint".to_string());

        // Check if the generated DID Peer is not empty
        assert!(!did_peer.is_empty());

        // Check if auth_keys and agreem_keys have the right size
        assert_eq!(
            agreem_keys.public_key_bytes().unwrap().len(),
            BYTES_LENGTH_32
        );
        assert_eq!(
            agreem_keys.private_key_bytes().unwrap().len(),
            BYTES_LENGTH_32
        );
        assert_eq!(auth_keys.public_key_bytes().unwrap().len(), BYTES_LENGTH_32);
        assert_eq!(
            auth_keys.private_key_bytes().unwrap().len(),
            BYTES_LENGTH_32
        );
    }

    #[test]
    fn test_generate_did_peer_and_expand() {
        // Generate a did:peer address with a service endpoint
        let service_endpoint = "http://example.com/didcomm";
        let (did, _, _) = generate_did_peer(service_endpoint.to_string());
        let expected_service_endpoint = json!({"uri": service_endpoint, "accept": vec!["didcomm/v2"], "routingKeys": Vec::<String>::new()});

        // Expand the generated did:peer address to a DID document
        let did_method = DidPeer::default();
        let did_document = did_method.expand(&did).unwrap();

        // Check that the serviceEndpoint in the DID document matches the input
        assert_eq!(
            did_document
                .service
                .unwrap()
                .first()
                .map(|s| &s.service_endpoint),
            Some(&expected_service_endpoint)
        );
    }
}<|MERGE_RESOLUTION|>--- conflicted
+++ resolved
@@ -46,7 +46,6 @@
 
     let sender_did = plain_message.from.as_ref().unwrap();
 
-<<<<<<< HEAD
     // Acquire the CircuitBreaker lock
     let mut cb = circuit_breaker.lock().await;
 
@@ -76,7 +75,6 @@
                     || {
                         let sender_did = sender_did.clone();
                         let connection_repository = connection_repository.clone();
-
                         async move {
                             connection_repository
                                 .find_one_by(doc! { "client_did": sender_did })
@@ -151,74 +149,6 @@
                         }
                         Err(error) => tracing::error!("Error storing agreement keys: {:?}", error),
                     }
-=======
-    // Retrieve repository to connection entities
-
-    let AppStateRepository {
-        connection_repository,
-        ..
-    } = state
-        .repository
-        .as_ref()
-        .ok_or(MediationError::InternalServerError)?;
-
-    // If there is already mediation, send mediate deny
-    if let Some(_connection) = connection_repository
-        .find_one_by(doc! { "client_did": sender_did})
-        .await
-        .map_err(|_| MediationError::InternalServerError)?
-    {
-        tracing::info!("Sending mediate deny.");
-        Ok(Some(
-            Message::build(
-                format!("urn:uuid:{}", Uuid::new_v4()),
-                MEDIATE_DENY_2_0.to_string(),
-                json!(MediationDeny {
-                    id: format!("urn:uuid:{}", Uuid::new_v4()),
-                    message_type: MEDIATE_DENY_2_0.to_string(),
-                }),
-            )
-            .to(sender_did.clone())
-            .from(mediator_did.clone())
-            .finalize(),
-        ))
-    } else {
-        /* Issue mediate grant response */
-        tracing::info!("Sending mediate grant.");
-        // Create routing, store it and send mediation grant
-        let (routing_did, auth_keys, agreem_keys) =
-            generate_did_peer(state.public_domain.to_string());
-
-        let AppStateRepository { keystore, .. } = state
-            .repository
-            .as_ref()
-            .ok_or(MediationError::InternalServerError)?;
-
-        let diddoc = state
-            .did_resolver
-            .resolve(&routing_did)
-            .await
-            .map_err(|err| {
-                tracing::error!("Failed to resolve DID: {:?}", err);
-                MediationError::InternalServerError
-            })?
-            .ok_or(MediationError::InternalServerError)?;
-
-        let agreem_keys_jwk: Jwk = agreem_keys.try_into().unwrap();
-
-        let agreem_keys_secret = Secrets {
-            id: None,
-            kid: diddoc.key_agreement.first().unwrap().clone(),
-            secret_material: agreem_keys_jwk,
-        };
-
-        match keystore.store(agreem_keys_secret).await {
-            Ok(_stored_connection) => {
-                tracing::info!("Successfully stored agreement keys.")
-            }
-            Err(error) => tracing::error!("Error storing agreement keys: {:?}", error),
-        }
->>>>>>> 2747ea57
 
                     let auth_keys_jwk: Jwk = auth_keys.try_into().unwrap();
 
@@ -237,7 +167,6 @@
                         }
                     }
 
-<<<<<<< HEAD
                     let mediation_grant = create_mediation_grant(&routing_did);
 
                     let new_connection = Connection {
@@ -255,13 +184,6 @@
                         }
                         Err(error) => tracing::error!("Error storing connection: {:?}", error),
                     }
-=======
-        let auth_keys_secret = Secrets {
-            id: None,
-            kid: diddoc.authentication.first().unwrap().clone(),
-            secret_material: auth_keys_jwk,
-        };
->>>>>>> 2747ea57
 
                     Ok(Some(
                         Message::build(
@@ -275,23 +197,8 @@
                     ))
                 }
             }
-<<<<<<< HEAD
         })
         .await;
-=======
-            Err(error) => tracing::error!("Error storing authentication keys: {:?}", error),
-        }
-
-        let mediation_grant = create_mediation_grant(&routing_did);
-
-        let new_connection = Connection {
-            id: None,
-            client_did: sender_did.to_string(),
-            mediator_did: mediator_did.to_string(),
-            keylist: vec!["".to_string()],
-            routing_did,
-        };
->>>>>>> 2747ea57
 
     match result {
         Some(Ok(response)) => Ok(response),
@@ -361,7 +268,6 @@
     let keylist_update_body: KeylistUpdateBody = serde_json::from_value(message.body)
         .map_err(|_| MediationError::UnexpectedMessageFormat)?;
 
-<<<<<<< HEAD
     let mut cb = circuit_breaker.lock().await;
 
     let result = cb
@@ -414,56 +320,6 @@
 
                 let key_is_duplicate = |recipient_did| {
                     updates
-=======
-    // Retrieve repository to connection entities
-
-    let AppStateRepository {
-        connection_repository,
-        ..
-    } = state
-        .repository
-        .as_ref()
-        .ok_or(MediationError::InternalServerError)?;
-
-    // Find connection for this keylist update
-
-    let connection = connection_repository
-        .find_one_by(doc! { "client_did": &sender })
-        .await
-        .unwrap()
-        .ok_or(MediationError::UncoordinatedSender)?;
-
-    // Prepare handles to relevant collections
-
-    let mut updated_keylist = connection.keylist.clone();
-    let updates = keylist_update_body.updates;
-
-    // Closure to check if a specific key is duplicated across commands
-
-    let key_is_duplicate = |recipient_did| {
-        updates
-            .iter()
-            .filter(|e| &e.recipient_did == recipient_did)
-            .count()
-            > 1
-    };
-
-    // Perform updates to persist
-
-    let confirmations: Vec<_> = updates
-        .iter()
-        .map(|update| KeylistUpdateConfirmation {
-            recipient_did: update.recipient_did.clone(),
-            action: update.action.clone(),
-            result: {
-                if let KeylistUpdateAction::Unknown(_) = &update.action {
-                    KeylistUpdateResult::ClientError
-                } else if key_is_duplicate(&update.recipient_did) {
-                    KeylistUpdateResult::ClientError
-                } else {
-                    match connection
-                        .keylist
->>>>>>> 2747ea57
                         .iter()
                         .filter(|e| &e.recipient_did == recipient_did)
                         .count()
@@ -568,7 +424,6 @@
         .from
         .expect("unpacking middleware failed to prevent anonymous senders");
 
-<<<<<<< HEAD
     let mut cb = circuit_breaker.lock().await;
 
     let result = cb
@@ -632,43 +487,6 @@
                 };
 
                 let mediator_did = &state.diddoc.id;
-=======
-    let AppStateRepository {
-        connection_repository,
-        ..
-    } = state
-        .repository
-        .as_ref()
-        .ok_or(MediationError::InternalServerError)?;
-
-    let connection = connection_repository
-        .find_one_by(doc! { "client_did": &sender })
-        .await
-        .unwrap()
-        .ok_or(MediationError::UncoordinatedSender)?;
-
-    println!("keylist: {:?}", connection);
-
-    let keylist_entries = connection
-        .keylist
-        .iter()
-        .map(|key| KeylistEntry {
-            recipient_did: key.clone(),
-        })
-        .collect::<Vec<KeylistEntry>>();
-
-    let body = KeylistBody {
-        keys: keylist_entries,
-        pagination: None,
-    };
-
-    let keylist_object = Keylist {
-        id: format!("urn:uuid:{}", Uuid::new_v4()),
-        message_type: KEYLIST_2_0.to_string(),
-        body,
-        additional_properties: None,
-    };
->>>>>>> 2747ea57
 
                 let message = Message::build(
                     format!("urn:uuid:{}", Uuid::new_v4()),
