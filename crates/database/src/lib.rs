use async_trait::async_trait;
use mongodb::{
    bson::{self, doc, oid::ObjectId, Bson, Document as BsonDocument},
    error::Error as MongoError,
    options::FindOptions,
    Collection,
};
use serde::{Deserialize, Serialize};
use std::sync::Arc;
use thiserror::Error;
use tokio::sync::Mutex;

/// A trait that ensures the entity has an `id` field.
pub trait Identifiable {
    fn id(&self) -> Option<ObjectId>;
    fn set_id(&mut self, id: ObjectId);
}

/// Definition of custom errors for repository operations.
#[derive(Debug, Serialize, Deserialize, Error)]
pub enum RepositoryError {
    #[error("failed to convert to bson format")]
    BsonConversionError,
    #[error("generic: {0}")]
    Generic(String),
    #[error("missing identifier")]
    MissingIdentifier,
    #[error("target not found")]
    TargetNotFound,
}

/// Definition of a trait for repository operations.
#[async_trait]
pub trait Repository<Entity>: Sync + Send
where
    Entity: Sized + Clone + Send + Sync + 'static,
    Entity: Identifiable + Unpin,
    Entity: Serialize + for<'de> Deserialize<'de>,
{
    fn get_collection(&self) -> Arc<Mutex<Collection<Entity>>>;

    async fn find_all(&self) -> Result<Vec<Entity>, RepositoryError> {
        let mut entities = Vec::new();
        let collection = self.get_collection();

        // Lock the Mutex and get the Collection
        let mut cursor = collection.lock().await.find(None, None).await?;
        while cursor.advance().await? {
            entities.push(cursor.deserialize_current()?);
        }

        Ok(entities)
    }

    async fn find_one(&self, message_id: ObjectId) -> Result<Option<Entity>, RepositoryError> {
        self.find_one_by(doc! {"_id": message_id}).await
    }

    async fn find_one_by(&self, filter: BsonDocument) -> Result<Option<Entity>, RepositoryError> {
        let collection = self.get_collection();

        // Lock the Mutex and get the Collection
        let collection = collection.lock().await;
        Ok(collection.find_one(filter, None).await?)
    }

    async fn store(&self, mut entity: Entity) -> Result<Entity, RepositoryError> {
        let collection = self.get_collection();

        // Lock the Mutex and get the Collection
        let collection = collection.lock().await;

<<<<<<< HEAD
    /// Retrieves all entities by filter.
    async fn find_all_by(
        &self,
        filter: BsonDocument,
        limit: Option<i64>,
    ) -> Result<Vec<Entity>, RepositoryError>;

    /// Stores a new entity.
    async fn store(&self, entity: Entity) -> Result<Entity, RepositoryError>;
=======
        // Insert the new entity into the database
        let metadata = collection.insert_one(entity.clone(), None).await?;

        // Set the ID if it was inserted and return the updated entity
        if let Bson::ObjectId(oid) = metadata.inserted_id {
            entity.set_id(oid);
        }

        Ok(entity)
    }
>>>>>>> 345b0c8f

    async fn find_all_by(
        &self,
        filter: BsonDocument,
        limit: Option<i64>,
    ) -> Result<Vec<Entity>, RepositoryError> {
        let find_options = FindOptions::builder().limit(limit).build();
        let mut entities = Vec::new();
        let collection = self.get_collection();

        // Lock the Mutex and get the Collection
        let collection = collection.lock().await;

        // Retrieve all entities from the database
        let mut cursor = collection.find(filter, find_options).await?;
        while cursor.advance().await? {
            entities.push(cursor.deserialize_current()?);
        }

        Ok(entities)
    }

    async fn delete_one(&self, message_id: ObjectId) -> Result<(), RepositoryError> {
        let collection = self.get_collection();

        // Lock the Mutex and get the Collection
        let collection = collection.lock().await;

        // Delete the entity from the database
        collection
            .delete_one(doc! {"_id": message_id}, None)
            .await?;

        Ok(())
    }

    async fn update(&self, entity: Entity) -> Result<Entity, RepositoryError> {
        if entity.id().is_none() {
            return Err(RepositoryError::MissingIdentifier);
        }
        let collection = self.get_collection();

        // Lock the Mutex and get the Collection
        let collection = collection.lock().await;

        // Update the entity in the database
        let metadata = collection
            .update_one(
                doc! {"_id": entity.id().unwrap()},
                doc! {"$set": bson::to_document(&entity).map_err(|_| RepositoryError::BsonConversionError)?},
                None,
            )
            .await?;

        if metadata.matched_count > 0 {
            Ok(entity)
        } else {
            Err(RepositoryError::TargetNotFound)
        }
    }
}

impl From<MongoError> for RepositoryError {
    fn from(error: MongoError) -> Self {
        RepositoryError::Generic(error.to_string())
    }
}<|MERGE_RESOLUTION|>--- conflicted
+++ resolved
@@ -48,7 +48,6 @@
         while cursor.advance().await? {
             entities.push(cursor.deserialize_current()?);
         }
-
         Ok(entities)
     }
 
@@ -70,17 +69,6 @@
         // Lock the Mutex and get the Collection
         let collection = collection.lock().await;
 
-<<<<<<< HEAD
-    /// Retrieves all entities by filter.
-    async fn find_all_by(
-        &self,
-        filter: BsonDocument,
-        limit: Option<i64>,
-    ) -> Result<Vec<Entity>, RepositoryError>;
-
-    /// Stores a new entity.
-    async fn store(&self, entity: Entity) -> Result<Entity, RepositoryError>;
-=======
         // Insert the new entity into the database
         let metadata = collection.insert_one(entity.clone(), None).await?;
 
@@ -91,7 +79,6 @@
 
         Ok(entity)
     }
->>>>>>> 345b0c8f
 
     async fn find_all_by(
         &self,
