--- conflicted
+++ resolved
@@ -52,6 +52,18 @@
         Ok(entities)
     }
 
+    /// Counts all entities by filter.
+    async fn count_by(&self, filter: BsonDocument) -> Result<usize, RepositoryError> {
+        let collection = self.get_collection();
+        // Lock the Mutex and get the Collection
+        let collection = collection.lock().await;
+        Ok(collection
+            .count_documents(filter, None)
+            .await?
+            .try_into()
+            .map_err(|_| RepositoryError::Generic("count overflow".to_owned()))?)
+    }
+
     async fn find_one(&self, message_id: ObjectId) -> Result<Option<Entity>, RepositoryError> {
         self.find_one_by(doc! {"_id": message_id}).await
     }
@@ -64,26 +76,13 @@
         Ok(collection.find_one(filter, None).await?)
     }
 
+    /// Stores a new entity.
     async fn store(&self, mut entity: Entity) -> Result<Entity, RepositoryError> {
         let collection = self.get_collection();
 
         // Lock the Mutex and get the Collection
         let collection = collection.lock().await;
 
-<<<<<<< HEAD
-    /// Retrieves all entities by filter.
-    async fn find_all_by(
-        &self,
-        filter: BsonDocument,
-        limit: Option<i64>,
-    ) -> Result<Vec<Entity>, RepositoryError>;
-
-    /// Counts all entities by filter.
-    async fn count_by(&self, filter: BsonDocument) -> Result<usize, RepositoryError>;
-
-    /// Stores a new entity.
-    async fn store(&self, entity: Entity) -> Result<Entity, RepositoryError>;
-=======
         // Insert the new entity into the database
         let metadata = collection.insert_one(entity.clone(), None).await?;
 
@@ -94,7 +93,6 @@
 
         Ok(entity)
     }
->>>>>>> 345b0c8f
 
     async fn find_all_by(
         &self,
