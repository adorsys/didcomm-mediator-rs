--- conflicted
+++ resolved
@@ -1,142 +1,9 @@
-<<<<<<< HEAD
-use async_trait::async_trait;
-use cocoon::MiniCocoon;
-use database::{Identifiable, Repository, RepositoryError};
-use did_utils::jwk::Jwk;
-use mongodb::{
-    bson::{oid::ObjectId, to_vec, Document as BsonDocument},
-    Collection,
-};
-use once_cell::sync::OnceCell;
-use serde::{Deserialize, Serialize};
-use std::sync::Arc;
-use tokio::sync::RwLock;
-
-static SECRETS_COLLECTION: OnceCell<Collection<WrapSecret>> = OnceCell::new();
-
-/// Definition of a trait for secure repository operations.
-#[async_trait]
-pub trait SecureRepository<Entity>: Sync + Send
-where
-    Entity: Sized + Send + Sync + 'static + Clone,
-    Entity:
-        Identifiable + Unpin + Into<Secrets> + From<WrapSecret> + Into<WrapSecret> + From<Secrets>,
-    Entity: Serialize + for<'de> Deserialize<'de>,
-{
-    fn get_collection(&self) -> Arc<RwLock<Collection<Entity>>>;
-    // does not handle errors since they are all fatal
-    async fn secure_store(
-        &self,
-        entity: Entity,
-        master_key: [u8; 32],
-    ) -> Result<Entity, RepositoryError> {
-        // convert and entity into a Wrapsecret
-        let secret: WrapSecret = entity.into();
-
-        // hardecoded seed to always correspond to master key
-        let seed = [0; 32];
-
-        let mut cocoon = MiniCocoon::from_key(&master_key, &seed);
-        let wrapped_jwk = cocoon
-            .wrap(&secret.secret_material)
-            .map_err(|_| RepositoryError::EncryptionError)?;
-        let wrapped_secret = WrapSecret {
-            id: None,
-            kid: secret.kid.clone(),
-            secret_material: wrapped_jwk,
-        };
-        // convert wrapped secret into entity
-        let secret_entity: Entity = wrapped_secret.into();
-
-        let collection = self.get_collection();
-
-        // Lock the Mutex and get the Collection
-        let collection = collection.read().await;
-
-        // Insert the new entity into the database
-        collection.insert_one(secret_entity.clone()).await?;
-
-        Ok(secret_entity)
-    }
-    async fn find_key_by(
-        &self,
-        filter: BsonDocument,
-        master_key: [u8; 32],
-    ) -> Result<Option<Secrets>, RepositoryError> {
-        let collection = self.get_collection();
-
-        // Lock the Mutex and get the Collection
-        let collection = collection.read().await;
-        let entity = collection.find_one(filter).await?;
-        if let Some(wrapsecret) = entity {
-            // hardecoded seed to always correspond to master key
-            let seed = [0; 32];
-            let wrapped_secret: WrapSecret = wrapsecret.into();
-            let cocoon = MiniCocoon::from_key(&master_key, &seed);
-=======
 mod encryptor;
 mod error;
 mod repository;
->>>>>>> b0295859
 
 pub use error::{Error, ErrorKind};
 
-<<<<<<< HEAD
-            let secret_material: BsonDocument = bson::from_slice(&unwrap_secret_material)
-                .map_err(|_| RepositoryError::BsonConversionError)?;
-            let secret_material = serde_json::to_value(secret_material).map_err(|_| {
-                RepositoryError::Generic("could not deserialise from bson to json".to_owned())
-            })?;
-
-            let jwk: Jwk = serde_json::from_value(secret_material)
-                .map_err(|_| RepositoryError::JwkDeserializationError)?;
-
-            let unwrap_secret = Secrets {
-                id: None,
-                kid: wrapped_secret.kid,
-                secret_material: jwk,
-            };
-
-            Ok(Some(unwrap_secret))
-        } else {
-            Ok(None)
-        }
-    }
-}
-#[async_trait]
-impl<T> SecureRepository<T> for KeyStore<T>
-where
-    T: Sized + Clone + Send + Sync + 'static,
-    T: Identifiable + Unpin + From<Secrets>,
-    T: From<WrapSecret> + Into<WrapSecret> + Into<Secrets>,
-    T: Serialize + for<'de> Deserialize<'de>,
-{
-    fn get_collection(&self) -> Arc<RwLock<Collection<T>>> {
-        Arc::new(RwLock::new(self.collection.clone()))
-    }
-}
-
-impl From<Secrets> for WrapSecret {
-    fn from(value: Secrets) -> Self {
-        let secret_material = to_vec(&value.secret_material).unwrap_or_default();
-        WrapSecret {
-            id: value.id,
-            kid: value.kid,
-            secret_material,
-        }
-    }
-}
-impl From<WrapSecret> for Secrets {
-    fn from(value: WrapSecret) -> Self {
-        let secret_material = value.secret_material;
-        let secret_material: BsonDocument = bson::from_slice(&secret_material).unwrap_or_default();
-        let secret_material = serde_json::to_value(secret_material).unwrap_or_default();
-        let secret_material: Jwk = serde_json::from_value(secret_material).unwrap();
-        Secrets {
-            id: value.id,
-            kid: value.kid,
-            secret_material,
-=======
 #[cfg(any(test, feature = "test-utils"))]
 pub mod tests;
 
@@ -164,7 +31,6 @@
         Self {
             repository: Arc::new(repository),
             encryptor: Arc::new(encryptor),
->>>>>>> b0295859
         }
     }
 
