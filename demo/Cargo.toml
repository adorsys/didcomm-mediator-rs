--- conflicted
+++ resolved
@@ -9,10 +9,6 @@
 mediator-coordination ={ path = "../crates/plugins/mediator-coordination" }
 reqwest = { workspace = true, features = ["json"] }
 serde_json.workspace = true
-<<<<<<< HEAD
-tokio = { workspace = true, features = ["full", "rt"] }
-=======
 tokio = { workspace = true, features = ["full", "rt"] }
 did-utils = {path = "../crates/did-utils"}
-uuid.workspace = true
->>>>>>> 56782538
+uuid.workspace = true