use did_utils::{crypto::PublicKeyFormat, didcore::Document};
use didcomm::{
    algorithms::AnonCryptAlg, did::resolvers::ExampleDIDResolver, protocols::routing::wrap_in_forward, secrets::resolvers::ExampleSecretsResolver, Attachment, AttachmentData, JsonAttachmentData, Message, PackEncryptedOptions, UnpackOptions
};
use reqwest::header::CONTENT_TYPE;
<<<<<<< HEAD
use serde_json::{json, Value};
use uuid::Uuid;
use crate::{
    alice_edge::{constants::MEDIATION_ENDPOINT, secret_data::{MEDIATOR_DID, ROUTING_DID}},
    bob_edge::{
        constants::BOB_DID,
        data::{_sender_secrets_resolver, BOB_DID_DOC, BOB_SECRETS, MEDIATOR_DID_DOC},
    },
    ledger::ALICE_DID, DIDCOMM_CONTENT_TYPE,
};

=======
use serde_json::json;

use crate::{
    alice_edge::constants::MEDIATION_ENDPOINT, bob_edge::{
        constants::BOB_DID, data::{BOB_DID_DOC, BOB_SECRETS, MEDIATOR_DID_DOC}}, ledger::ALICE_DID, DIDCOMM_CONTENT_TYPE
};


>>>>>>> 6121ba99
pub(crate) async fn forward_msg() {
    let doc: Document = serde_json::from_str(
        r#"{
            "@context": [
                "https://www.w3.org/ns/did/v1",
                "https://w3id.org/security/suites/jws-2020/v1"
            ],
            "id": "did:web:alice-mediator.com:alice_mediator_pub",
            "verificationMethod": [
                {
                    "id": "did:web:alice-mediator.com:alice_mediator_pub#keys-1",
                    "type": "JsonWebKey2020",
                    "controller": "did:web:alice-mediator.com:alice_mediator_pub",
                    "publicKeyJwk": {
                        "kty": "OKP",
                        "crv": "Ed25519",
                        "x": "Z0GqpN71rMcnAkky6_J6Bfknr8B-TBsekG3qdI0EQX4"
                    }
                },
                {
                    "id": "did:web:alice-mediator.com:alice_mediator_pub#keys-2",
                    "type": "JsonWebKey2020",
                    "controller": "did:web:alice-mediator.com:alice_mediator_pub",
                    "publicKeyJwk": {
                        "kty": "OKP",
                        "crv": "Ed25519",
                        "x": "Z0GqpN71rMcnAkky6_J6Bfknr8B-TBsekG3qdI0EQX4"
                    }
                },
                {
                    "id": "did:web:alice-mediator.com:alice_mediator_pub#keys-3",
                    "type": "JsonWebKey2020",
                    "controller": "did:web:alice-mediator.com:alice_mediator_pub",
                    "publicKeyJwk": {
                        "kty": "OKP",
                        "crv": "X25519",
                        "x": "SHSUZ6V3x355FqCzIUfgoPzrZB0BQs0JKyag4UfMqHQ"
                    }
                }
            ],
            "authentication": [
                "did:web:alice-mediator.com:alice_mediator_pub#keys-1"
            ],
            "keyAgreement": [
                "did:web:alice-mediator.com:alice_mediator_pub#keys-3"
            ],
            "service": []
        }"#,
    )
    .unwrap();
    let did_resolver = mediator_coordination::didcomm::bridge::LocalDIDResolver::new(&doc);
    let secrets_resolver = ExampleSecretsResolver::new(BOB_SECRETS.clone());

    let plaintest_msg = Attachment {
        id: None,
        description: Some("A friendly reminder to take a break and enjoy some fresh air!".to_string()),
        media_type: None,
        data: AttachmentData::Json { value: JsonAttachmentData{json: json!("Hey there! Just wanted to remind you to step outside for a bit. A little fresh air can do wonders for your mood."), jws: None} },
        filename: Some("reminder.txt".to_string()),
        format: Some("mime_type".to_string()),
        lastmod_time: None,
        byte_count: None
    };
    let msg = Message::build(
        "example-1".to_owned(),
        "example/v1".to_owned(),
        json!("example-body"),
    )
    .to(ALICE_DID.to_owned())
    .from(BOB_DID.to_owned())
    .attachments(vec![plaintest_msg])
    .finalize();

    let (packed_forward_msg, _metadata) = msg
        .pack_encrypted(
            &ALICE_DID,
            Some(BOB_DID),
            None,
            &did_resolver,
            &_sender_secrets_resolver(),
            &PackEncryptedOptions::default(),
        )
        .await
        .expect("Unable pack_encrypted");
    println!("Encryption metadata is\n{:?}\n", _metadata);

    // --- Sending message to Alice ---
    println!("Alice is sending message \n{}\n", packed_forward_msg);

    let msg = wrap_in_forward(
        &packed_forward_msg,
        None,
        &ALICE_DID,
        &vec!["did:peer:2.Ez6MkiEHxxUjjjXb62JrGNPbBqBewrU2PY9ppGgH4bUBfMpzH.Vz6LSr61MU6UwZArRSFe6vH4wnqM63a127g1L5XX9dPuSBYxm.SeyJhIjpbImRpZGNvbW0vdjIiXSwiaWQiOiIjZGlkY29tbSIsInMiOiJodHRwOi8vYWxpY2UtbWVkaWF0b3IuY29tIiwidCI6ImRtIn0".to_string()],
        &AnonCryptAlg::default(),
        &did_resolver,
    )
    .await
    .expect("Unable wrap_in_forward");

let client = reqwest::Client::new();
let response = client
        .post(MEDIATION_ENDPOINT)
        .header(CONTENT_TYPE, DIDCOMM_CONTENT_TYPE)
        .body(msg)
        .send()
        .await
        .unwrap()
        .text()
        .await
        .unwrap();

    let (msg, _metadata) = Message::unpack(
        &response,
        &did_resolver,
        &secrets_resolver,
        &UnpackOptions::default(),
    )
    .await
    .expect("Unable unpack");
    let unpacked_msg = Message::unpack(&response, &did_resolver, &secrets_resolver, &UnpackOptions::default()).await.unwrap();

}<|MERGE_RESOLUTION|>--- conflicted
+++ resolved
@@ -1,30 +1,16 @@
-use did_utils::{crypto::PublicKeyFormat, didcore::Document};
+use did_utils::didcore::Document;
 use didcomm::{
-    algorithms::AnonCryptAlg, did::resolvers::ExampleDIDResolver, protocols::routing::wrap_in_forward, secrets::resolvers::ExampleSecretsResolver, Attachment, AttachmentData, JsonAttachmentData, Message, PackEncryptedOptions, UnpackOptions
+    algorithms::AnonCryptAlg, protocols::routing::wrap_in_forward, secrets::resolvers::ExampleSecretsResolver, Attachment, AttachmentData, JsonAttachmentData, Message, PackEncryptedOptions, UnpackOptions
 };
 use reqwest::header::CONTENT_TYPE;
-<<<<<<< HEAD
-use serde_json::{json, Value};
-use uuid::Uuid;
+use serde_json::json;
 use crate::{
-    alice_edge::{constants::MEDIATION_ENDPOINT, secret_data::{MEDIATOR_DID, ROUTING_DID}},
-    bob_edge::{
+    alice_edge::constants::MEDIATION_ENDPOINT, bob_edge::{
         constants::BOB_DID,
-        data::{_sender_secrets_resolver, BOB_DID_DOC, BOB_SECRETS, MEDIATOR_DID_DOC},
-    },
-    ledger::ALICE_DID, DIDCOMM_CONTENT_TYPE,
+        data::{_sender_secrets_resolver, BOB_SECRETS},
+    }, ledger::ALICE_DID, DIDCOMM_CONTENT_TYPE
 };
 
-=======
-use serde_json::json;
-
-use crate::{
-    alice_edge::constants::MEDIATION_ENDPOINT, bob_edge::{
-        constants::BOB_DID, data::{BOB_DID_DOC, BOB_SECRETS, MEDIATOR_DID_DOC}}, ledger::ALICE_DID, DIDCOMM_CONTENT_TYPE
-};
-
-
->>>>>>> 6121ba99
 pub(crate) async fn forward_msg() {
     let doc: Document = serde_json::from_str(
         r#"{
