--- conflicted
+++ resolved
@@ -241,14 +241,8 @@
         }"#,
     )
     .unwrap();
-<<<<<<< HEAD
     let did_resolver =
        LocalDIDResolver::new(&doc);
-=======
-    let did_resolver = LocalDIDResolver::new(&doc);
-    // let did_resolver =
-    //     ExampleDIDResolver::new(vec![ALICE_DID_DOC.clone(), MEDIATOR_DID_DOC.clone(), BOB_DID_DOC.clone()]);
->>>>>>> ffc46f83
     let secrets_resolver = ExampleSecretsResolver::new(ALICE_SECRETS.clone());
 
     // Build message
