<<<<<<< HEAD
use didcomm::{
    algorithms::AnonCryptAlg, did::resolvers::ExampleDIDResolver, protocols::routing::wrap_in_forward, secrets::resolvers::ExampleSecretsResolver, Message, PackEncryptedOptions, UnpackOptions
};
use ledger::{ALICE_DID, ALICE_DID_DOC, ALICE_SECRETS, MEDIATOR_DID, MEDIATOR_DID_DOC};
use reqwest::{header::CONTENT_TYPE, Client};
use serde_json::json;
=======

use alice_edge::alice::{get_mediator_didoc, keylist_update_payload, mediate_request};
use bob_edge::bob::forward_msg;
>>>>>>> 56782538
const DIDCOMM_CONTENT_TYPE: &str = "application/didcomm-encrypted+json";
pub const BOB_DID: &str = "did:example:bob";

mod bob;
mod ledger;
mod alice_edge;
mod bob_edge;
#[tokio::main]
async fn main() {
    println!("\n=================== GET THE DID DOCUMENT ===================\n");
    get_mediator_didoc().await;

    println!("\n=================== MEDIATING REQUEST ===================\n");
    mediate_request().await;

    println!("\n=================== GET THE KEYLIST UPDATE PAYLOAD ===================\n");
    keylist_update_payload().await;
<<<<<<< HEAD

    println!("\n=================== GET THE KEYLIST QUERY PAYLOAD ===================\n");
    keylist_query_payload().await;

    println!("\n=================== GET THE MEDIATOR FORWARD PAYLOAD ===================\n");
    mediator_forward_payload().await;
=======
    forward_msg().await;
    // println!("\n=================== GET THE KEYLIST QUERY PAYLOAD ===================\n");
    // keylist_query_payload().await;
    // println!("\n=================== PICKUP REQUEST ===================\n");
    // test_pickup_request().await;
    // println!("\n=================== PICKUP DELIVERY ===================\n");
    // test_pickup_delivery_request().await;

    // println!("\n=================== MESSAGE RECEIVED ===================\n");
    // test_pickup_message_received().await;
>>>>>>> 56782538
}



<<<<<<< HEAD
async fn keylist_update_payload() {
    // --- Building message from ALICE to MEDIATOR ---
    let msg = Message::build(
        "id_alice_keylist_update_request".to_owned(),
        "https://didcomm.org/coordinate-mediation/2.0/keylist-update".to_owned(),
        json!({
            "updates": [
                {
                    "recipient_did": "did:key:alice_identity_pub1@alice_mediator",
                    "action": "add"
                },
                {
                    "recipient_did": "did:key:alice_identity_pub2@alice_mediator",
                    "action": "remove"
                }
            ]
        }),
    )
    .header("return_route".into(), json!("all"))
    .to(MEDIATOR_DID.to_owned())
    .from(ALICE_DID.to_owned())
    .finalize();

    // --- Packing encrypted and authenticated message ---
    let did_resolver =
        ExampleDIDResolver::new(vec![ALICE_DID_DOC.clone(), MEDIATOR_DID_DOC.clone()]);
    let secrets_resolver = ExampleSecretsResolver::new(ALICE_SECRETS.clone());

    let (msg, _) = msg
        .pack_encrypted(
            &MEDIATOR_DID,
            Some(&ALICE_DID),
            None,
            &did_resolver,
            &secrets_resolver,
            &PackEncryptedOptions::default(),
        )
        .await
        .expect("Unable to pack_encrypted");

    // --- Sending message by Alice ---
    println!("Edge agent is sending message \n{}\n", msg);

    let client = Client::new();
    let response = client
        .post("http://localhost:3000/mediate")
        .header(CONTENT_TYPE, "application/didcomm-encrypted+json")
        .body(msg)
        .send()
        .await
        .unwrap()
        .text()
        .await
        .unwrap();
    println!("packed message from");


    // Unpacking the message
    let (msg, _) = Message::unpack(
        &response,
        &did_resolver,
        &secrets_resolver,
        &UnpackOptions::default(),
    )
    .await
    .unwrap();
print!("{:#?}", msg)
}

async fn keylist_query_payload() {
    let client = Client::new();

    // --- Building message from ALICE to MEDIATOR ---
    let message = Message::build(
        "id_alice_keylist_query".to_owned(),
        "https://didcomm.org/coordinate-mediation/2.0/keylist-query".to_owned(),
        json!({}),
    )
    .to(MEDIATOR_DID.to_owned())
    .from(ALICE_DID.to_owned())
    .finalize();

    // --- Packing encrypted and authenticated message ---
    let did_resolver =
        ExampleDIDResolver::new(vec![ALICE_DID_DOC.clone(), MEDIATOR_DID_DOC.clone()]);
    let secrets_resolver = ExampleSecretsResolver::new(ALICE_SECRETS.clone());

    let (message, _) = message
        .pack_encrypted(
            &MEDIATOR_DID,
            Some(&ALICE_DID),
            None,
            &did_resolver,
            &secrets_resolver,
            &PackEncryptedOptions::default(),
        )
        .await
        .expect("Unable to pack_encrypted");

    // --- Sending message by Alice ---
    println!("Edge agent is sending message \n{}\n", message);

    let response = client
        .post("http://localhost:3000/mediate")
        .header(CONTENT_TYPE, "application/didcomm-encrypted+json")
        .body(message)
        .send()
        .await
        .unwrap()
        .text()
        .await
        .unwrap();
    println!("packed message from");


    // --- Unpack the message ---
    let (message, _) = Message::unpack(
        &response,
        &did_resolver,
        &secrets_resolver,
        &UnpackOptions::default(),
    )
    .await
    .unwrap();
print!("{:#?}", message)

}

async fn mediator_forward_payload() {
    let client = Client::new();
    let msg = Message::build(
        "foward".to_owned(),
        "example/v1".to_owned(),
        json!("Hey there! Just wanted to remind you to step outside for a bit. A little fresh air can do wonders for your mood."),
    )
    .to(BOB_DID.to_owned())
    .from(ALICE_DID.to_owned())
    .finalize();

        // --- Packing encrypted and authenticated message ---
        let did_resolver =
        ExampleDIDResolver::new(vec![ALICE_DID_DOC.clone(), MEDIATOR_DID_DOC.clone()]);
        let secrets_resolver = ExampleSecretsResolver::new(ALICE_SECRETS.clone());

    let (message, _metadata) = msg
        .pack_encrypted(
            &BOB_DID,
            Some(&ALICE_DID),
            None,
            &did_resolver,
            &secrets_resolver,
            &PackEncryptedOptions::default(),
        )
        .await
        .expect("Unable pack_encrypted");
    println!("Encryption metadata is\n{:?}\n", _metadata);

    // --- Sending message by Alice ---
    println!("Alice is sending message \n{}\n", message);

    let msg = wrap_in_forward(
        &message,
        None,
        &BOB_DID,
        &vec![mediator_did],
        &AnonCryptAlg::default(),
        &did_resolver,
    )
    .await
    .expect("Unable wrap_in_forward");

    let response = client
    .post("http://localhost:3000/mediate")
    .header(CONTENT_TYPE, "application/didcomm-encrypted+json")
    .body(message)
    .send()
    .await
    .unwrap()
    .text()
    .await
    .unwrap();
println!("packed message from");


    // --- Unpack the message ---

    println!(" wraped in forward\n{}\n", msg);
    let (message, _metadata) = Message::unpack(
        &response,
        &did_resolver,
        &secrets_resolver,
        &UnpackOptions::default(),
    )
    .await
    .unwrap();
}
=======



// async fn keylist_query_payload() {
//     let client = Client::new();

//     // --- Building message from ALICE to MEDIATOR ---
//     let message = Message::build(
//         "id_alice_keylist_query".to_owned(),
//         "https://didcomm.org/coordinate-mediation/2.0/keylist-query".to_owned(),
//         json!({}),
//     )
//     .to(MEDIATOR_DID.to_owned())
//     .from(ALICE_DID.to_owned())
//     .finalize();

//     // --- Packing encrypted and authenticated message ---
//     let did_resolver =
//         ExampleDIDResolver::new(vec![ALICE_DID_DOC.clone(), MEDIATOR_DID_DOC.clone()]);
//     let secrets_resolver = ExampleSecretsResolver::new(ALICE_SECRETS.clone());

//     let (message, _) = message
//         .pack_encrypted(
//             &MEDIATOR_DID,
//             Some(&ALICE_DID),
//             None,
//             &did_resolver,
//             &secrets_resolver,
//             &PackEncryptedOptions::default(),
//         )
//         .await
//         .expect("Unable to pack_encrypted");

//     // --- Sending message by Alice ---
//     println!("Edge agent is sending message \n{}\n", message);

//     let response = client
//         .post("http://localhost:3000/mediate")
//         .header(CONTENT_TYPE, "application/didcomm-encrypted+json")
//         .body(message)
//         .send()
//         .await
//         .unwrap()
//         .text()
//         .await
//         .unwrap();

//     // --- Unpack the message ---
//     let (message, _) = Message::unpack(
//         &response,
//         &did_resolver,
//         &secrets_resolver,
//         &UnpackOptions::default(),
//     )
//     .await
//     .unwrap();
//     println!("\n{:#?}\n", message);
// }
// async fn test_pickup_request() {
//     let did_resolver =
//         ExampleDIDResolver::new(vec![ALICE_DID_DOC.clone(), MEDIATOR_DID_DOC.clone()]);
//     let secrets_resolver = ExampleSecretsResolver::new(ALICE_SECRETS.clone());

//     // Build message
//     let msg = Message::build(
//         "urn:uuid:8f8208ae-6e16-4275-bde8-7b7cb81ffa59".to_owned(),
//         "https://didcomm.org/messagepickup/3.0/status-request".to_owned(),
//         json!({"recipient_did": "did:key:z6MkfyTREjTxQ8hUwSwBPeDHf3uPL3qCjSSuNPwsyMpWUGH7"}),
//     )
//     .header("return_route".into(), json!("all"))
//     .to(MEDIATOR_DID.to_string())
//     .from(ALICE_DID.to_string())
//     .finalize();

//     // Encrypt message for mediator

//     let (msg, _) = msg
//         .pack_encrypted(
//             &MEDIATOR_DID,
//             Some(&ALICE_DID),
//             None,
//             &did_resolver,
//             &secrets_resolver,
//             &PackEncryptedOptions::default(),
//         )
//         .await
//         .expect("Unable to pack_encrypted");
//     let client = reqwest::Client::new();
//     let response = client
//         .post("http://localhost:3000/mediate")
//         .header(CONTENT_TYPE, DIDCOMM_CONTENT_TYPE)
//         .body(msg)
//         .send()
//         .await
//         .unwrap()
//         .text()
//         .await
//         .unwrap();

//     // unpack response
//     let (msg, _) = Message::unpack(
//         &response,
//         &did_resolver,
//         &secrets_resolver,
//         &UnpackOptions::default(),
//     )
//     .await
//     .unwrap();

//     println!("\nPickup Request Message\n{:#?}", msg);
// }
// async fn test_pickup_delivery_request() {
//     let did_resolver =
//         ExampleDIDResolver::new(vec![ALICE_DID_DOC.clone(), MEDIATOR_DID_DOC.clone()]);
//     let secrets_resolver = ExampleSecretsResolver::new(ALICE_SECRETS.clone());

//     // Build message
//     let msg = Message::build(
//         "urn:uuid:8f8208ae-6e16-4275-bde8-7b7cb81ffa59".to_owned(),
//         "https://didcomm.org/messagepickup/3.0/delivery-request".to_owned(),
//         json!({"limit":1,"recipient_did":"did:key:z6MkfyTREjTxQ8hUwSwBPeDHf3uPL3qCjSSuNPwsyMpWUGH7"}),
//     )
//     .header("return_route".into(), json!("all"))
//     .to(MEDIATOR_DID.to_string())
//     .from(ALICE_DID.to_string())
//     .finalize();

//     let (msg, _) = msg
//         .pack_encrypted(
//             &MEDIATOR_DID,
//             Some(&ALICE_DID),
//             None,
//             &did_resolver,
//             &secrets_resolver,
//             &PackEncryptedOptions::default(),
//         )
//         .await
//         .expect("Unable to pack_encrypted");
//     println!("{}", msg);
//     let client = reqwest::Client::new();
//     let response = client
//         .post("http://localhost:3000/mediate")
//         .header(CONTENT_TYPE, DIDCOMM_CONTENT_TYPE)
//         .body(msg)
//         .send()
//         .await
//         .unwrap()
//         .text()
//         .await
//         .unwrap();

//     // unpack response
//     let (msg, _) = Message::unpack(
//         &response,
//         &did_resolver,
//         &secrets_resolver,
//         &UnpackOptions::default(),
//     )
//     .await
//     .unwrap();

//     println!("\nPickup Delivery Message\n{:#?}", msg);
// }

// async fn test_pickup_message_received() {
//     let did_resolver =
//         ExampleDIDResolver::new(vec![ALICE_DID_DOC.clone(), MEDIATOR_DID_DOC.clone()]);
//     let secrets_resolver = ExampleSecretsResolver::new(ALICE_SECRETS.clone());

//     // Build message
//     let msg = Message::build(
//         "urn:uuid:8f8208ae-6e16-4275-bde8-7b7cb81ffa59".to_owned(),
//         "https://didcomm.org/messagepickup/3.0/messages-received".to_owned(),
//         json!({"message_id_list": vec!["66ec4d76e8aaed777d76acf9","66ec4d75e8aaed777d76acf8"]}),
//     )
//     .header("return_route".into(), json!("all"))
//     .to(MEDIATOR_DID.to_string())
//     .from(ALICE_DID.to_string())
//     .finalize();

//     let (msg, _) = msg
//         .pack_encrypted(
//             &MEDIATOR_DID,
//             Some(&ALICE_DID),
//             None,
//             &did_resolver,
//             &secrets_resolver,
//             &PackEncryptedOptions::default(),
//         )
//         .await
//         .expect("Unable to pack_encrypted");
//     println!("{}", msg);
//     let client = reqwest::Client::new();
//     let response = client
//         .post("http://localhost:3000/mediate")
//         .header(CONTENT_TYPE, DIDCOMM_CONTENT_TYPE)
//         .body(msg)
//         .send()
//         .await
//         .unwrap()
//         .text()
//         .await
//         .unwrap();

//     // unpack response
//     let (msg, _) = Message::unpack(
//         &response,
//         &did_resolver,
//         &secrets_resolver,
//         &UnpackOptions::default(),
//     )
//     .await
//     .unwrap();

//     println!("\nMessage Received\n{:#?}", msg);
// }
>>>>>>> 56782538
<|MERGE_RESOLUTION|>--- conflicted
+++ resolved
@@ -1,22 +1,15 @@
-<<<<<<< HEAD
-use didcomm::{
-    algorithms::AnonCryptAlg, did::resolvers::ExampleDIDResolver, protocols::routing::wrap_in_forward, secrets::resolvers::ExampleSecretsResolver, Message, PackEncryptedOptions, UnpackOptions
+use alice_edge::alice::{
+    get_mediator_didoc, keylist_update_payload, mediate_request, test_pickup_delivery_request,
+    test_pickup_message_received, test_pickup_request,
 };
-use ledger::{ALICE_DID, ALICE_DID_DOC, ALICE_SECRETS, MEDIATOR_DID, MEDIATOR_DID_DOC};
-use reqwest::{header::CONTENT_TYPE, Client};
-use serde_json::json;
-=======
-
-use alice_edge::alice::{get_mediator_didoc, keylist_update_payload, mediate_request};
 use bob_edge::bob::forward_msg;
->>>>>>> 56782538
 const DIDCOMM_CONTENT_TYPE: &str = "application/didcomm-encrypted+json";
 pub const BOB_DID: &str = "did:example:bob";
 
+mod alice_edge;
 mod bob;
+mod bob_edge;
 mod ledger;
-mod alice_edge;
-mod bob_edge;
 #[tokio::main]
 async fn main() {
     println!("\n=================== GET THE DID DOCUMENT ===================\n");
@@ -27,441 +20,14 @@
 
     println!("\n=================== GET THE KEYLIST UPDATE PAYLOAD ===================\n");
     keylist_update_payload().await;
-<<<<<<< HEAD
 
-    println!("\n=================== GET THE KEYLIST QUERY PAYLOAD ===================\n");
-    keylist_query_payload().await;
+    println!("\n=================== PICKUP REQUEST ===================\n");
+    test_pickup_request().await;
+    println!("\n=================== PICKUP DELIVERY ===================\n");
+    test_pickup_delivery_request().await;
 
-    println!("\n=================== GET THE MEDIATOR FORWARD PAYLOAD ===================\n");
-    mediator_forward_payload().await;
-=======
-    forward_msg().await;
+    println!("\n=================== MESSAGE RECEIVED ===================\n");
+    test_pickup_message_received().await;
     // println!("\n=================== GET THE KEYLIST QUERY PAYLOAD ===================\n");
     // keylist_query_payload().await;
-    // println!("\n=================== PICKUP REQUEST ===================\n");
-    // test_pickup_request().await;
-    // println!("\n=================== PICKUP DELIVERY ===================\n");
-    // test_pickup_delivery_request().await;
-
-    // println!("\n=================== MESSAGE RECEIVED ===================\n");
-    // test_pickup_message_received().await;
->>>>>>> 56782538
-}
-
-
-
-<<<<<<< HEAD
-async fn keylist_update_payload() {
-    // --- Building message from ALICE to MEDIATOR ---
-    let msg = Message::build(
-        "id_alice_keylist_update_request".to_owned(),
-        "https://didcomm.org/coordinate-mediation/2.0/keylist-update".to_owned(),
-        json!({
-            "updates": [
-                {
-                    "recipient_did": "did:key:alice_identity_pub1@alice_mediator",
-                    "action": "add"
-                },
-                {
-                    "recipient_did": "did:key:alice_identity_pub2@alice_mediator",
-                    "action": "remove"
-                }
-            ]
-        }),
-    )
-    .header("return_route".into(), json!("all"))
-    .to(MEDIATOR_DID.to_owned())
-    .from(ALICE_DID.to_owned())
-    .finalize();
-
-    // --- Packing encrypted and authenticated message ---
-    let did_resolver =
-        ExampleDIDResolver::new(vec![ALICE_DID_DOC.clone(), MEDIATOR_DID_DOC.clone()]);
-    let secrets_resolver = ExampleSecretsResolver::new(ALICE_SECRETS.clone());
-
-    let (msg, _) = msg
-        .pack_encrypted(
-            &MEDIATOR_DID,
-            Some(&ALICE_DID),
-            None,
-            &did_resolver,
-            &secrets_resolver,
-            &PackEncryptedOptions::default(),
-        )
-        .await
-        .expect("Unable to pack_encrypted");
-
-    // --- Sending message by Alice ---
-    println!("Edge agent is sending message \n{}\n", msg);
-
-    let client = Client::new();
-    let response = client
-        .post("http://localhost:3000/mediate")
-        .header(CONTENT_TYPE, "application/didcomm-encrypted+json")
-        .body(msg)
-        .send()
-        .await
-        .unwrap()
-        .text()
-        .await
-        .unwrap();
-    println!("packed message from");
-
-
-    // Unpacking the message
-    let (msg, _) = Message::unpack(
-        &response,
-        &did_resolver,
-        &secrets_resolver,
-        &UnpackOptions::default(),
-    )
-    .await
-    .unwrap();
-print!("{:#?}", msg)
-}
-
-async fn keylist_query_payload() {
-    let client = Client::new();
-
-    // --- Building message from ALICE to MEDIATOR ---
-    let message = Message::build(
-        "id_alice_keylist_query".to_owned(),
-        "https://didcomm.org/coordinate-mediation/2.0/keylist-query".to_owned(),
-        json!({}),
-    )
-    .to(MEDIATOR_DID.to_owned())
-    .from(ALICE_DID.to_owned())
-    .finalize();
-
-    // --- Packing encrypted and authenticated message ---
-    let did_resolver =
-        ExampleDIDResolver::new(vec![ALICE_DID_DOC.clone(), MEDIATOR_DID_DOC.clone()]);
-    let secrets_resolver = ExampleSecretsResolver::new(ALICE_SECRETS.clone());
-
-    let (message, _) = message
-        .pack_encrypted(
-            &MEDIATOR_DID,
-            Some(&ALICE_DID),
-            None,
-            &did_resolver,
-            &secrets_resolver,
-            &PackEncryptedOptions::default(),
-        )
-        .await
-        .expect("Unable to pack_encrypted");
-
-    // --- Sending message by Alice ---
-    println!("Edge agent is sending message \n{}\n", message);
-
-    let response = client
-        .post("http://localhost:3000/mediate")
-        .header(CONTENT_TYPE, "application/didcomm-encrypted+json")
-        .body(message)
-        .send()
-        .await
-        .unwrap()
-        .text()
-        .await
-        .unwrap();
-    println!("packed message from");
-
-
-    // --- Unpack the message ---
-    let (message, _) = Message::unpack(
-        &response,
-        &did_resolver,
-        &secrets_resolver,
-        &UnpackOptions::default(),
-    )
-    .await
-    .unwrap();
-print!("{:#?}", message)
-
-}
-
-async fn mediator_forward_payload() {
-    let client = Client::new();
-    let msg = Message::build(
-        "foward".to_owned(),
-        "example/v1".to_owned(),
-        json!("Hey there! Just wanted to remind you to step outside for a bit. A little fresh air can do wonders for your mood."),
-    )
-    .to(BOB_DID.to_owned())
-    .from(ALICE_DID.to_owned())
-    .finalize();
-
-        // --- Packing encrypted and authenticated message ---
-        let did_resolver =
-        ExampleDIDResolver::new(vec![ALICE_DID_DOC.clone(), MEDIATOR_DID_DOC.clone()]);
-        let secrets_resolver = ExampleSecretsResolver::new(ALICE_SECRETS.clone());
-
-    let (message, _metadata) = msg
-        .pack_encrypted(
-            &BOB_DID,
-            Some(&ALICE_DID),
-            None,
-            &did_resolver,
-            &secrets_resolver,
-            &PackEncryptedOptions::default(),
-        )
-        .await
-        .expect("Unable pack_encrypted");
-    println!("Encryption metadata is\n{:?}\n", _metadata);
-
-    // --- Sending message by Alice ---
-    println!("Alice is sending message \n{}\n", message);
-
-    let msg = wrap_in_forward(
-        &message,
-        None,
-        &BOB_DID,
-        &vec![mediator_did],
-        &AnonCryptAlg::default(),
-        &did_resolver,
-    )
-    .await
-    .expect("Unable wrap_in_forward");
-
-    let response = client
-    .post("http://localhost:3000/mediate")
-    .header(CONTENT_TYPE, "application/didcomm-encrypted+json")
-    .body(message)
-    .send()
-    .await
-    .unwrap()
-    .text()
-    .await
-    .unwrap();
-println!("packed message from");
-
-
-    // --- Unpack the message ---
-
-    println!(" wraped in forward\n{}\n", msg);
-    let (message, _metadata) = Message::unpack(
-        &response,
-        &did_resolver,
-        &secrets_resolver,
-        &UnpackOptions::default(),
-    )
-    .await
-    .unwrap();
-}
-=======
-
-
-
-// async fn keylist_query_payload() {
-//     let client = Client::new();
-
-//     // --- Building message from ALICE to MEDIATOR ---
-//     let message = Message::build(
-//         "id_alice_keylist_query".to_owned(),
-//         "https://didcomm.org/coordinate-mediation/2.0/keylist-query".to_owned(),
-//         json!({}),
-//     )
-//     .to(MEDIATOR_DID.to_owned())
-//     .from(ALICE_DID.to_owned())
-//     .finalize();
-
-//     // --- Packing encrypted and authenticated message ---
-//     let did_resolver =
-//         ExampleDIDResolver::new(vec![ALICE_DID_DOC.clone(), MEDIATOR_DID_DOC.clone()]);
-//     let secrets_resolver = ExampleSecretsResolver::new(ALICE_SECRETS.clone());
-
-//     let (message, _) = message
-//         .pack_encrypted(
-//             &MEDIATOR_DID,
-//             Some(&ALICE_DID),
-//             None,
-//             &did_resolver,
-//             &secrets_resolver,
-//             &PackEncryptedOptions::default(),
-//         )
-//         .await
-//         .expect("Unable to pack_encrypted");
-
-//     // --- Sending message by Alice ---
-//     println!("Edge agent is sending message \n{}\n", message);
-
-//     let response = client
-//         .post("http://localhost:3000/mediate")
-//         .header(CONTENT_TYPE, "application/didcomm-encrypted+json")
-//         .body(message)
-//         .send()
-//         .await
-//         .unwrap()
-//         .text()
-//         .await
-//         .unwrap();
-
-//     // --- Unpack the message ---
-//     let (message, _) = Message::unpack(
-//         &response,
-//         &did_resolver,
-//         &secrets_resolver,
-//         &UnpackOptions::default(),
-//     )
-//     .await
-//     .unwrap();
-//     println!("\n{:#?}\n", message);
-// }
-// async fn test_pickup_request() {
-//     let did_resolver =
-//         ExampleDIDResolver::new(vec![ALICE_DID_DOC.clone(), MEDIATOR_DID_DOC.clone()]);
-//     let secrets_resolver = ExampleSecretsResolver::new(ALICE_SECRETS.clone());
-
-//     // Build message
-//     let msg = Message::build(
-//         "urn:uuid:8f8208ae-6e16-4275-bde8-7b7cb81ffa59".to_owned(),
-//         "https://didcomm.org/messagepickup/3.0/status-request".to_owned(),
-//         json!({"recipient_did": "did:key:z6MkfyTREjTxQ8hUwSwBPeDHf3uPL3qCjSSuNPwsyMpWUGH7"}),
-//     )
-//     .header("return_route".into(), json!("all"))
-//     .to(MEDIATOR_DID.to_string())
-//     .from(ALICE_DID.to_string())
-//     .finalize();
-
-//     // Encrypt message for mediator
-
-//     let (msg, _) = msg
-//         .pack_encrypted(
-//             &MEDIATOR_DID,
-//             Some(&ALICE_DID),
-//             None,
-//             &did_resolver,
-//             &secrets_resolver,
-//             &PackEncryptedOptions::default(),
-//         )
-//         .await
-//         .expect("Unable to pack_encrypted");
-//     let client = reqwest::Client::new();
-//     let response = client
-//         .post("http://localhost:3000/mediate")
-//         .header(CONTENT_TYPE, DIDCOMM_CONTENT_TYPE)
-//         .body(msg)
-//         .send()
-//         .await
-//         .unwrap()
-//         .text()
-//         .await
-//         .unwrap();
-
-//     // unpack response
-//     let (msg, _) = Message::unpack(
-//         &response,
-//         &did_resolver,
-//         &secrets_resolver,
-//         &UnpackOptions::default(),
-//     )
-//     .await
-//     .unwrap();
-
-//     println!("\nPickup Request Message\n{:#?}", msg);
-// }
-// async fn test_pickup_delivery_request() {
-//     let did_resolver =
-//         ExampleDIDResolver::new(vec![ALICE_DID_DOC.clone(), MEDIATOR_DID_DOC.clone()]);
-//     let secrets_resolver = ExampleSecretsResolver::new(ALICE_SECRETS.clone());
-
-//     // Build message
-//     let msg = Message::build(
-//         "urn:uuid:8f8208ae-6e16-4275-bde8-7b7cb81ffa59".to_owned(),
-//         "https://didcomm.org/messagepickup/3.0/delivery-request".to_owned(),
-//         json!({"limit":1,"recipient_did":"did:key:z6MkfyTREjTxQ8hUwSwBPeDHf3uPL3qCjSSuNPwsyMpWUGH7"}),
-//     )
-//     .header("return_route".into(), json!("all"))
-//     .to(MEDIATOR_DID.to_string())
-//     .from(ALICE_DID.to_string())
-//     .finalize();
-
-//     let (msg, _) = msg
-//         .pack_encrypted(
-//             &MEDIATOR_DID,
-//             Some(&ALICE_DID),
-//             None,
-//             &did_resolver,
-//             &secrets_resolver,
-//             &PackEncryptedOptions::default(),
-//         )
-//         .await
-//         .expect("Unable to pack_encrypted");
-//     println!("{}", msg);
-//     let client = reqwest::Client::new();
-//     let response = client
-//         .post("http://localhost:3000/mediate")
-//         .header(CONTENT_TYPE, DIDCOMM_CONTENT_TYPE)
-//         .body(msg)
-//         .send()
-//         .await
-//         .unwrap()
-//         .text()
-//         .await
-//         .unwrap();
-
-//     // unpack response
-//     let (msg, _) = Message::unpack(
-//         &response,
-//         &did_resolver,
-//         &secrets_resolver,
-//         &UnpackOptions::default(),
-//     )
-//     .await
-//     .unwrap();
-
-//     println!("\nPickup Delivery Message\n{:#?}", msg);
-// }
-
-// async fn test_pickup_message_received() {
-//     let did_resolver =
-//         ExampleDIDResolver::new(vec![ALICE_DID_DOC.clone(), MEDIATOR_DID_DOC.clone()]);
-//     let secrets_resolver = ExampleSecretsResolver::new(ALICE_SECRETS.clone());
-
-//     // Build message
-//     let msg = Message::build(
-//         "urn:uuid:8f8208ae-6e16-4275-bde8-7b7cb81ffa59".to_owned(),
-//         "https://didcomm.org/messagepickup/3.0/messages-received".to_owned(),
-//         json!({"message_id_list": vec!["66ec4d76e8aaed777d76acf9","66ec4d75e8aaed777d76acf8"]}),
-//     )
-//     .header("return_route".into(), json!("all"))
-//     .to(MEDIATOR_DID.to_string())
-//     .from(ALICE_DID.to_string())
-//     .finalize();
-
-//     let (msg, _) = msg
-//         .pack_encrypted(
-//             &MEDIATOR_DID,
-//             Some(&ALICE_DID),
-//             None,
-//             &did_resolver,
-//             &secrets_resolver,
-//             &PackEncryptedOptions::default(),
-//         )
-//         .await
-//         .expect("Unable to pack_encrypted");
-//     println!("{}", msg);
-//     let client = reqwest::Client::new();
-//     let response = client
-//         .post("http://localhost:3000/mediate")
-//         .header(CONTENT_TYPE, DIDCOMM_CONTENT_TYPE)
-//         .body(msg)
-//         .send()
-//         .await
-//         .unwrap()
-//         .text()
-//         .await
-//         .unwrap();
-
-//     // unpack response
-//     let (msg, _) = Message::unpack(
-//         &response,
-//         &did_resolver,
-//         &secrets_resolver,
-//         &UnpackOptions::default(),
-//     )
-//     .await
-//     .unwrap();
-
-//     println!("\nMessage Received\n{:#?}", msg);
-// }
->>>>>>> 56782538
+}