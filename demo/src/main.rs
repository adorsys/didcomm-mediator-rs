--- conflicted
+++ resolved
@@ -1,8 +1,5 @@
-<<<<<<< HEAD
 use std::collections::HashMap;
 
-=======
->>>>>>> dec5d8dd
 use didcomm::{
     did::resolvers::ExampleDIDResolver, secrets::resolvers::ExampleSecretsResolver, Message,
     PackEncryptedOptions, UnpackOptions,
@@ -13,8 +10,6 @@
 const DIDCOMM_CONTENT_TYPE: &str = "application/didcomm-encrypted+json";
 
 mod ledger;
-<<<<<<< HEAD
-=======
 #[tokio::main]
 async fn main() {
     println!("\n=================== GET THE DID DOCUMENT ===================\n");
@@ -43,7 +38,6 @@
     println!("{}", did_doc);
 }
 
->>>>>>> dec5d8dd
 async fn mediate_request() {
     let did_resolver =
         ExampleDIDResolver::new(vec![ALICE_DID_DOC.clone(), MEDIATOR_DID_DOC.clone()]);
@@ -94,19 +88,15 @@
     )
     .await
     .unwrap();
-<<<<<<< HEAD
 
     ////  ROUTING_DID = msg.body.get("r")
     println!("{:#?}", msg);
-=======
->>>>>>> dec5d8dd
 }
 
 async fn keylist_update_payload() {
     // --- Building message from ALICE to MEDIATOR ---
     let msg = Message::build(
         "id_alice_keylist_update_request".to_owned(),
-<<<<<<< HEAD
         "https://didcomm.org/coordinate-mediation/2.0/mediate-request".to_owned(),
         json!({"updates": [
         {
@@ -118,7 +108,6 @@
             "action": "remove"
         }
         ]}),
-=======
         "https://didcomm.org/coordinate-mediation/2.0/keylist-update".to_owned(),
         json!({
             "updates": [
@@ -132,7 +121,6 @@
                 }
             ]
         }),
->>>>>>> dec5d8dd
     )
     .header("return_route".into(), json!("all"))
     .to(MEDIATOR_DID.to_owned())
@@ -158,7 +146,83 @@
 
     // --- Sending message by Alice ---
     println!("Edge agent is sending message \n{}\n", msg);
-<<<<<<< HEAD
+
+    let client = Client::new();
+    let response = client
+        .post("http://localhost:3000/mediate")
+        .header(CONTENT_TYPE, "application/didcomm-encrypted+json")
+        .body(msg)
+        .send()
+        .await
+        .unwrap()
+        .text()
+        .await
+        .unwrap();
+
+    // Unpacking the message
+    let (msg, _) = Message::unpack(
+        &response,
+        &did_resolver,
+        &secrets_resolver,
+        &UnpackOptions::default(),
+    )
+    .await
+    .unwrap();
+}
+
+async fn keylist_query_payload() {
+    let client = Client::new();
+
+    // --- Building message from ALICE to MEDIATOR ---
+    let message = Message::build(
+        "id_alice_keylist_query".to_owned(),
+        "https://didcomm.org/coordinate-mediation/2.0/keylist-query".to_owned(),
+        json!({}),
+    )
+    .to(MEDIATOR_DID.to_owned())
+    .from(ALICE_DID.to_owned())
+    .finalize();
+
+    // --- Packing encrypted and authenticated message ---
+    let did_resolver =
+        ExampleDIDResolver::new(vec![ALICE_DID_DOC.clone(), MEDIATOR_DID_DOC.clone()]);
+    let secrets_resolver = ExampleSecretsResolver::new(ALICE_SECRETS.clone());
+
+    let (message, _) = message
+        .pack_encrypted(
+            &MEDIATOR_DID,
+            Some(&ALICE_DID),
+            None,
+            &did_resolver,
+            &secrets_resolver,
+            &PackEncryptedOptions::default(),
+        )
+        .await
+        .expect("Unable to pack_encrypted");
+
+    // --- Sending message by Alice ---
+    println!("Edge agent is sending message \n{}\n", message);
+
+    let response = client
+        .post("http://localhost:3000/mediate")
+        .header(CONTENT_TYPE, "application/didcomm-encrypted+json")
+        .body(message)
+        .send()
+        .await
+        .unwrap()
+        .text()
+        .await
+        .unwrap();
+
+    // --- Unpack the message ---
+    let (message, _) = Message::unpack(
+        &response,
+        &did_resolver,
+        &secrets_resolver,
+        &UnpackOptions::default(),
+    )
+    .await
+    .unwrap();
 }
 async fn test_pickup_request() {
     let did_resolver =
@@ -193,13 +257,6 @@
     let response = client
         .post("http://localhost:3000/mediate")
         .header(CONTENT_TYPE, DIDCOMM_CONTENT_TYPE)
-=======
-
-    let client = Client::new();
-    let response = client
-        .post("http://localhost:3000/mediate")
-        .header(CONTENT_TYPE, "application/didcomm-encrypted+json")
->>>>>>> dec5d8dd
         .body(msg)
         .send()
         .await
@@ -208,11 +265,7 @@
         .await
         .unwrap();
 
-<<<<<<< HEAD
     // unpack response
-=======
-    // Unpacking the message
->>>>>>> dec5d8dd
     let (msg, _) = Message::unpack(
         &response,
         &did_resolver,
@@ -221,7 +274,6 @@
     )
     .await
     .unwrap();
-<<<<<<< HEAD
 
     println!("\nPickup Request Message\n{:#?}", msg);
 }
@@ -242,78 +294,38 @@
     .finalize();
 
     let (msg, _) = msg
-=======
-}
-
-async fn keylist_query_payload() {
-    let client = Client::new();
-
-    // --- Building message from ALICE to MEDIATOR ---
-    let message = Message::build(
-        "id_alice_keylist_query".to_owned(),
-        "https://didcomm.org/coordinate-mediation/2.0/keylist-query".to_owned(),
-        json!({}),
-    )
-    .to(MEDIATOR_DID.to_owned())
-    .from(ALICE_DID.to_owned())
-    .finalize();
-
-    // --- Packing encrypted and authenticated message ---
-    let did_resolver =
-        ExampleDIDResolver::new(vec![ALICE_DID_DOC.clone(), MEDIATOR_DID_DOC.clone()]);
-    let secrets_resolver = ExampleSecretsResolver::new(ALICE_SECRETS.clone());
-
-    let (message, _) = message
->>>>>>> dec5d8dd
-        .pack_encrypted(
-            &MEDIATOR_DID,
-            Some(&ALICE_DID),
-            None,
-            &did_resolver,
-            &secrets_resolver,
-            &PackEncryptedOptions::default(),
-        )
-        .await
-        .expect("Unable to pack_encrypted");
-<<<<<<< HEAD
+        .pack_encrypted(
+            &MEDIATOR_DID,
+            Some(&ALICE_DID),
+            None,
+            &did_resolver,
+            &secrets_resolver,
+            &PackEncryptedOptions::default(),
+        )
+        .await
+        .expect("Unable to pack_encrypted");
     println!("{}", msg);
     let client = reqwest::Client::new();
     let response = client
         .post("http://localhost:3000/mediate")
         .header(CONTENT_TYPE, DIDCOMM_CONTENT_TYPE)
         .body(msg)
-=======
-
-    // --- Sending message by Alice ---
-    println!("Edge agent is sending message \n{}\n", message);
-
-    let response = client
-        .post("http://localhost:3000/mediate")
-        .header(CONTENT_TYPE, "application/didcomm-encrypted+json")
-        .body(message)
->>>>>>> dec5d8dd
-        .send()
-        .await
-        .unwrap()
-        .text()
-        .await
-        .unwrap();
-
-<<<<<<< HEAD
+        .send()
+        .await
+        .unwrap()
+        .text()
+        .await
+        .unwrap();
+
     // unpack response
     let (msg, _) = Message::unpack(
-=======
-    // --- Unpack the message ---
-    let (message, _) = Message::unpack(
->>>>>>> dec5d8dd
-        &response,
-        &did_resolver,
-        &secrets_resolver,
-        &UnpackOptions::default(),
-    )
-    .await
-    .unwrap();
-<<<<<<< HEAD
+        &response,
+        &did_resolver,
+        &secrets_resolver,
+        &UnpackOptions::default(),
+    )
+    .await
+    .unwrap();
 
     println!("\nPickup Delivery Message\n{:#?}", msg);
 }
@@ -326,6 +338,4 @@
     test_pickup_request().await;
     println!("\n=================== PICKUP DELIVERY ===================\n");
     test_pickup_delivery_request().await;
-=======
->>>>>>> dec5d8dd
 }